# Model Context Protocol servers

This repository is a collection of *reference implementations* for the [Model Context Protocol](https://modelcontextprotocol.io/) (MCP), as well as references
to community built servers and additional resources.

The servers in this repository showcase the versatility and extensibility of MCP, demonstrating how it can be used to give Large Language Models (LLMs) secure, controlled access to tools and data sources.
Each MCP server is implemented with either the [Typescript MCP SDK](https://github.com/modelcontextprotocol/typescript-sdk) or [Python MCP SDK](https://github.com/modelcontextprotocol/python-sdk).

> Note: Lists in this README are maintained in alphabetical order to minimize merge conflicts when adding new items.

## 🌟 Reference Servers

These servers aim to demonstrate MCP features and the TypeScript and Python SDKs.

- **[AWS KB Retrieval](src/aws-kb-retrieval-server)** - Retrieval from AWS Knowledge Base using Bedrock Agent Runtime
- **[Brave Search](src/brave-search)** - Web and local search using Brave's Search API
- **[EverArt](src/everart)** - AI image generation using various models
- **[Everything](src/everything)** - Reference / test server with prompts, resources, and tools
- **[Fetch](src/fetch)** - Web content fetching and conversion for efficient LLM usage
- **[Filesystem](src/filesystem)** - Secure file operations with configurable access controls
- **[Git](src/git)** - Tools to read, search, and manipulate Git repositories
- **[GitHub](src/github)** - Repository management, file operations, and GitHub API integration
- **[GitLab](src/gitlab)** - GitLab API, enabling project management
- **[Google Drive](src/gdrive)** - File access and search capabilities for Google Drive
- **[Google Maps](src/google-maps)** - Location services, directions, and place details
- **[Memory](src/memory)** - Knowledge graph-based persistent memory system
- **[PostgreSQL](src/postgres)** - Read-only database access with schema inspection
- **[Puppeteer](src/puppeteer)** - Browser automation and web scraping
- **[Redis](src/redis)** - Interact with Redis key-value stores
- **[Sentry](src/sentry)** - Retrieving and analyzing issues from Sentry.io
- **[Sequential Thinking](src/sequentialthinking)** - Dynamic and reflective problem-solving through thought sequences
- **[Slack](src/slack)** - Channel management and messaging capabilities
- **[Sqlite](src/sqlite)** - Database interaction and business intelligence capabilities
- **[Time](src/time)** - Time and timezone conversion capabilities

## 🤝 Third-Party Servers

### 🎖️ Official Integrations

Official integrations are maintained by companies building production ready MCP servers for their platforms.

- <img height="12" width="12" src="https://www.21st.dev/favicon.ico" alt="21st.dev Logo" /> **[21st.dev Magic](https://github.com/21st-dev/magic-mcp)** - Create crafted UI components inspired by the best 21st.dev design engineers.
- <img height="12" width="12" src="https://invoxx-public-bucket.s3.eu-central-1.amazonaws.com/frontend-resources/adfin-logo-small.svg" alt="Adfin Logo" /> **[Adfin](https://github.com/Adfin-Engineering/mcp-server-adfin)** - The only platform you need to get paid - all payments in one place, invoicing and accounting reconciliations with [Adfin](https://www.adfin.com/).
- <img height="12" width="12" src="https://www.agentql.com/favicon/favicon.png" alt="AgentQL Logo" /> **[AgentQL](https://github.com/tinyfish-io/agentql-mcp)** - Enable AI agents to get structured data from unstructured web with [AgentQL](https://www.agentql.com/).
- <img height="12" width="12" src="https://agentrpc.com/favicon.ico" alt="AgentRPC Logo" /> **[AgentRPC](https://github.com/agentrpc/agentrpc)** - Connect to any function, any language, across network boundaries using [AgentRPC](https://www.agentrpc.com/).
- <img height="12" width="12" src="https://aiven.io/favicon.ico" alt="Aiven Logo" /> **[Aiven](https://github.com/Aiven-Open/mcp-aiven)** - Navigate your [Aiven projects](https://go.aiven.io/mcp-server) and interact with the PostgreSQL®, Apache Kafka®, ClickHouse® and OpenSearch® services
- <img height="12" width="12" src="https://img.alicdn.com/imgextra/i4/O1CN01epkXwH1WLAXkZfV6N_!!6000000002771-2-tps-200-200.png" alt="Alibaba Cloud AnalyticDB for MySQL Logo" /> **[Alibaba Cloud AnalyticDB for MySQL](https://github.com/aliyun/alibabacloud-adb-mysql-mcp-server)** - Connect to a [AnalyticDB for MySQL](https://www.alibabacloud.com/en/product/analyticdb-for-mysql) cluster for getting database or table metadata, querying and analyzing data.It will be supported to add the openapi for cluster operation in the future.  
- <img height="12" width="12" src="https://iotdb.apache.org/img/logo.svg" alt="Apache IoTDB Logo" /> **[Apache IoTDB](https://github.com/apache/iotdb-mcp-server)** - MCP Server for [Apache IoTDB](https://github.com/apache/iotdb) database and its tools
- <img height="12" width="12" src="https://apify.com/favicon.ico" alt="Apify Logo" /> **[Apify](https://github.com/apify/actors-mcp-server)** - [Actors MCP Server](https://apify.com/apify/actors-mcp-server): Use 3,000+ pre-built cloud tools to extract data from websites, e-commerce, social media, search engines, maps, and more
- <img height="12" width="12" src="https://2052727.fs1.hubspotusercontent-na1.net/hubfs/2052727/cropped-cropped-apimaticio-favicon-1-32x32.png" alt="APIMatic Logo" /> **[APIMatic MCP](https://github.com/apimatic/apimatic-validator-mcp)** - APIMatic MCP Server is used to validate OpenAPI specifications using [APIMatic](https://www.apimatic.io/). The server processes OpenAPI files and returns validation summaries by leveraging APIMatic’s API.
- <img height="12" width="12" src="https://phoenix.arize.com/wp-content/uploads/2023/04/cropped-Favicon-32x32.png" alt="Arize-Phoenix Logo" /> **[Arize Phoenix](https://github.com/Arize-ai/phoenix/tree/main/js/packages/phoenix-mcp)** - Inspect traces, manage prompts, curate datasets, and run experiments using [Arize Phoenix](https://github.com/Arize-ai/phoenix), an open-source AI and LLM observability tool.
- <img height="12" width="12" src="https://www.datastax.com/favicon-32x32.png" alt="DataStax logo" /> **[Astra DB](https://github.com/datastax/astra-db-mcp)** - Comprehensive tools for managing collections and documents in a [DataStax Astra DB](https://www.datastax.com/products/datastax-astra) NoSQL database with a full range of operations such as create, update, delete, find, and associated bulk actions.
- <img height="12" width="12" src="https://assets.atlan.com/assets/atlan-a-logo-blue-background.png" alt="Atlan Logo" /> **[Atlan](https://github.com/atlanhq/agent-toolkit/tree/main/modelcontextprotocol)** - The Atlan Model Context Protocol server allows you to interact with the [Atlan](https://www.atlan.com/) services through multiple tools.
- <img height="12" width="12" src="https://resources.audiense.com/hubfs/favicon-1.png" alt="Audiense Logo" /> **[Audiense Insights](https://github.com/AudienseCo/mcp-audiense-insights)** - Marketing insights and audience analysis from [Audiense](https://www.audiense.com/products/audiense-insights) reports, covering demographic, cultural, influencer, and content engagement analysis.
- <img height="12" width="12" src="https://a0.awsstatic.com/libra-css/images/site/fav/favicon.ico" alt="AWS Logo" /> **[AWS](https://github.com/awslabs/mcp)** -  Specialized MCP servers that bring AWS best practices directly to your development workflow.
- <img height="12" width="12" src="https://axiom.co/favicon.ico" alt="Axiom Logo" /> **[Axiom](https://github.com/axiomhq/mcp-server-axiom)** - Query and analyze your Axiom logs, traces, and all other event data in natural language
- <img height="12" width="12" src="https://cdn-dynmedia-1.microsoft.com/is/content/microsoftcorp/acom_social_icon_azure" alt="Microsoft Azure Logo" /> **[Azure](https://github.com/Azure/azure-mcp)** - The Azure MCP Server gives MCP Clients access to key Azure services and tools like Azure Storage, Cosmos DB, the Azure CLI, and more.
- <img height="12" width="12" src="https://www.bankless.com/favicon.ico" alt="Bankless Logo" /> **[Bankless Onchain](https://github.com/bankless/onchain-mcp)** - Query Onchain data, like ERC20 tokens, transaction history, smart contract state.
- <img height="12" width="12" src="https://bicscan.io/favicon.png" alt="BICScan Logo" /> **[BICScan](https://github.com/ahnlabio/bicscan-mcp)** - Risk score / asset holdings of EVM blockchain address (EOA, CA, ENS) and even domain names.
- <img height="12" width="12" src="https://web-cdn.bitrise.io/favicon.ico" alt="Bitrise Logo" /> **[Bitrise](https://github.com/bitrise-io/bitrise-mcp)** - Chat with your builds, CI, and [more](https://bitrise.io/blog/post/chat-with-your-builds-ci-and-more-introducing-the-bitrise-mcp-server).
- <img height="12" width="12" src="https://www.box.com/favicon.ico" alt="Box Logo" /> **[Box](https://github.com/box-community/mcp-server-box)** - Interact with the Intelligent Content Management platform through Box AI.
- <img height="12" width="12" src="https://browserbase.com/favicon.ico" alt="Browserbase Logo" /> **[Browserbase](https://github.com/browserbase/mcp-server-browserbase)** - Automate browser interactions in the cloud (e.g. web navigation, data extraction, form filling, and more)
- <img height="12" width="12" src="https://www.chargebee.com/static/resources/brand/favicon.png" /> **[Chargebee](https://github.com/chargebee/agentkit/tree/main/modelcontextprotocol)** - MCP Server that connects AI agents to [Chargebee platform](https://www.chargebee.com).
- <img height="12" width="12" src="https://trychroma.com/_next/static/media/chroma-logo.ae2d6e4b.svg" /> **[Chroma](https://github.com/chroma-core/chroma-mcp)** - Embeddings, vector search, document storage, and full-text search with the open-source AI application database
- <img height="12" width="12" src="https://www.chronulus.com/favicon/chronulus-logo-blue-on-alpha-square-128x128.ico" alt="Chronulus AI Logo" /> **[Chronulus AI](https://github.com/ChronulusAI/chronulus-mcp)** - Predict anything with Chronulus AI forecasting and prediction agents.
- <img height="12" width="12" src="https://circleci.com/favicon.ico" alt="CircleCI Logo" /> **[CircleCI](https://github.com/CircleCI-Public/mcp-server-circleci)** - Enable AI Agents to fix build failures from CircleCI.
- <img height="12" width="12" src="https://clickhouse.com/favicon.ico" alt="ClickHouse Logo" /> **[ClickHouse](https://github.com/ClickHouse/mcp-clickhouse)** - Query your [ClickHouse](https://clickhouse.com/) database server.
- <img height="12" width="12" src="https://cdn.simpleicons.org/cloudflare" /> **[Cloudflare](https://github.com/cloudflare/mcp-server-cloudflare)** - Deploy, configure & interrogate your resources on the Cloudflare developer platform (e.g. Workers/KV/R2/D1)
- <img height="12" width="12" src="https://app.codacy.com/static/images/favicon-16x16.png" alt="Codacy Logo" /> **[Codacy](https://github.com/codacy/codacy-mcp-server/)** - Interact with [Codacy](https://www.codacy.com) API to query code quality issues, vulnerabilities, and coverage insights about your code.
- <img height="12" width="12" src="https://codelogic.com/wp-content/themes/codelogic/assets/img/favicon.png" alt="CodeLogic Logo" /> **[CodeLogic](https://github.com/CodeLogicIncEngineering/codelogic-mcp-server)** - Interact with [CodeLogic](https://codelogic.com), a Software Intelligence platform that graphs complex code and data architecture dependencies, to boost AI accuracy and insight.
- <img height="12" width="12" src="https://www.comet.com/favicon.ico" alt="Comet Logo" /> **[Comet Opik](https://github.com/comet-ml/opik-mcp)** - Query and analyze your [Opik](https://github.com/comet-ml/opik) logs, traces, prompts and all other telemtry data from your LLMs in natural language.
- <img height="12" width="12" src="https://www.convex.dev/favicon.ico" /> **[Convex](https://stack.convex.dev/convex-mcp-server)** - Introspect and query your apps deployed to Convex.
- <img height="12" width="12" src="https://www.couchbase.com/wp-content/uploads/2023/10/couchbase-favicon.svg" /> **[Couchbase](https://github.com/Couchbase-Ecosystem/mcp-server-couchbase)** - Interact with the data stored in Couchbase clusters.
- <img height="12" width="12" src="http://app.itsdart.com/static/img/favicon.png" alt="Dart Logo" /> **[Dart](https://github.com/its-dart/dart-mcp-server)** - Interact with task, doc, and project data in [Dart](https://itsdart.com), an AI-native project management tool
- <img height="12" width="12" src="https://www.devhub.com/img/upload/favicon-196x196-dh.png" alt="DevHub Logo" /> **[DevHub](https://github.com/devhub/devhub-cms-mcp)** - Manage and utilize website content within the [DevHub](https://www.devhub.com) CMS platform
- <img height="12" width="12" src="https://avatars.githubusercontent.com/u/58178984" alt="Dynatrace Logo" /> **[Dynatrace](https://github.com/dynatrace-oss/dynatrace-mcp)** - Manage and interact with the [Dynatrace Platform ](https://www.dynatrace.com/platform) for real-time observability and monitoring.
- <img height="12" width="12" src="https://e2b.dev/favicon.ico" alt="E2B Logo" /> **[E2B](https://github.com/e2b-dev/mcp-server)** - Run code in secure sandboxes hosted by [E2B](https://e2b.dev)
- <img height="12" width="12" src="https://www.edgee.cloud/favicon.ico" alt="Edgee Logo" /> **[Edgee](https://github.com/edgee-cloud/mcp-server-edgee)** - Deploy and manage [Edgee](https://www.edgee.cloud) components and projects
- <img height="12" width="12" src="https://static.edubase.net/media/brand/favicon/favicon-32x32.png" alt="EduBase Logo" /> **[EduBase](https://github.com/EduBase/MCP)** - Interact with [EduBase](https://www.edubase.net), a comprehensive e-learning platform with advanced quizzing, exam management, and content organization capabilities
- <img height="12" width="12" src="https://www.elastic.co/favicon.ico" alt="Elasticsearch Logo" /> **[Elasticsearch](https://github.com/elastic/mcp-server-elasticsearch)** - Query your data in [Elasticsearch](https://www.elastic.co/elasticsearch)
- <img height="12" width="12" src="https://esignatures.com/favicon.ico" alt="eSignatures Logo" /> **[eSignatures](https://github.com/esignaturescom/mcp-server-esignatures)** - Contract and template management for drafting, reviewing, and sending binding contracts.
- <img height="12" width="12" src="https://exa.ai/images/favicon-32x32.png" alt="Exa Logo" /> **[Exa](https://github.com/exa-labs/exa-mcp-server)** - Search Engine made for AIs by [Exa](https://exa.ai)
- <img height="12" width="12" src="https://fewsats.com/favicon.svg" alt="Fewsats Logo" /> **[Fewsats](https://github.com/Fewsats/fewsats-mcp)** - Enable AI Agents to purchase anything in a secure way using [Fewsats](https://fewsats.com)
- <img height="12" width="12" src="https://fibery.io/favicon.svg" alt="Fibery Logo" /> **[Fibery](https://github.com/Fibery-inc/fibery-mcp-server)** - Perform queries and entity operations in your [Fibery](https://fibery.io) workspace.
- <img height="12" width="12" src="https://financialdatasets.ai/favicon.ico" alt="Financial Datasets Logo" /> **[Financial Datasets](https://github.com/financial-datasets/mcp-server)** - Stock market API made for AI agents
- <img height="12" width="12" src="https://firecrawl.dev/favicon.ico" alt="Firecrawl Logo" /> **[Firecrawl](https://github.com/mendableai/firecrawl-mcp-server)** - Extract web data with [Firecrawl](https://firecrawl.dev)
- <img height="12" width="12" src="https://fireproof.storage/favicon.ico" alt="Fireproof Logo" /> **[Fireproof](https://github.com/fireproof-storage/mcp-database-server)** - Immutable ledger database with live synchronization
- <img height="12" width="12" src="https://app.gibsonai.com/favicon.ico" alt="GibsonAI Logo" /> **[GibsonAI](https://github.com/GibsonAI/mcp)** - AI-Powered Cloud databases: Build, migrate, and deploy database instances with AI
- <img height="12" width="12" src="https://gitea.com/assets/img/favicon.svg" alt="Gitea Logo" /> **[Gitea](https://gitea.com/gitea/gitea-mcp)** - Interact with Gitea instances with MCP.
- <img height="12" width="12" src="https://gitee.com/favicon.ico" alt="Gitee Logo" /> **[Gitee](https://github.com/oschina/mcp-gitee)** - Gitee API integration, repository, issue, and pull request management, and more.
- <img height="12" width="12" src="https://app.glean.com/images/favicon3-196x196.png" alt="Glean Logo" /> **[Glean](https://github.com/gleanwork/mcp-server)** - Enterprise search and chat using Glean's API.
- <img height="12" width="12" src="https://gyazo.com/favicon.ico" alt="Gyazo Logo" /> **[Gyazo](https://github.com/nota/gyazo-mcp-server)** - Search, fetch, upload, and interact with Gyazo images, including metadata and OCR data.
- <img height="12" width="12" src="https://cdn.prod.website-files.com/6605a2979ff17b2cd1939cd4/6605a460de47e7596ed84f06_icon256.png" alt="gotoHuman Logo" /> **[gotoHuman](https://github.com/gotohuman/gotohuman-mcp-server)** - Human-in-the-loop platform - Allow AI agents and automations to send requests for approval to your [gotoHuman](https://www.gotohuman.com) inbox.
- <img height="12" width="12" src="https://grafana.com/favicon.ico" alt="Grafana Logo" /> **[Grafana](https://github.com/grafana/mcp-grafana)** - Search dashboards, investigate incidents and query datasources in your Grafana instance
- <img height="12" width="12" src="https://framerusercontent.com/images/KCOWBYLKunDff1Dr452y6EfjiU.png" alt="Graphlit Logo" /> **[Graphlit](https://github.com/graphlit/graphlit-mcp-server)** - Ingest anything from Slack to Gmail to podcast feeds, in addition to web crawling, into a searchable [Graphlit](https://www.graphlit.com) project.
- <img height="12" width="12" src="https://greptime.com/favicon.ico" alt="Greptime Logo" /> **[GreptimeDB](https://github.com/GreptimeTeam/greptimedb-mcp-server)** - Provides AI assistants with a secure and structured way to explore and analyze data in [GreptimeDB](https://github.com/GreptimeTeam/greptimedb).
- <img height="12" width="12" src="https://www.herokucdn.com/favicons/favicon.ico" alt="Heroku Logo" /> **[Heroku](https://github.com/heroku/heroku-mcp-server)** - Interact with the Heroku Platform through LLM-driven tools for managing apps, add-ons, dynos, databases, and more.
- <img height="12" width="12" src="https://img.alicdn.com/imgextra/i3/O1CN01d9qrry1i6lTNa2BRa_!!6000000004364-2-tps-218-200.png" alt="Hologres Logo" /> **[Hologres](https://github.com/aliyun/alibabacloud-hologres-mcp-server)** - Connect to a [Hologres](https://www.alibabacloud.com/en/product/hologres) instance, get table metadata, query and analyze data.
- <img height="12" width="12" src="https://www.honeycomb.io/favicon.ico" alt="Honeycomb Logo" /> **[Honeycomb](https://github.com/honeycombio/honeycomb-mcp)** Allows [Honeycomb](https://www.honeycomb.io/) Enterprise customers to query and analyze their data, alerts, dashboards, and more; and cross-reference production behavior with the codebase.
- <img height="12" width="12" src="https://hyperbrowser-assets-bucket.s3.us-east-1.amazonaws.com/Hyperbrowser-logo.png" alt="Hyperbrowsers23 Logo" /> **[Hyperbrowser](https://github.com/hyperbrowserai/mcp)** - [Hyperbrowser](https://www.hyperbrowser.ai/) is the next-generation platform empowering AI agents and enabling effortless, scalable browser automation.
- **[IBM wxflows](https://github.com/IBM/wxflows/tree/main/examples/mcp/javascript)** - Tool platform by IBM to build, test and deploy tools for any data source
- <img height="12" width="12" src="https://forevervm.com/icon.png" alt="ForeverVM Logo" /> **[ForeverVM](https://github.com/jamsocket/forevervm/tree/main/javascript/mcp-server)** - Run Python in a code sandbox.
- <img height="12" width="12" src="https://www.getinboxzero.com/icon.png" alt="Inbox Zero Logo" /> **[Inbox Zero](https://github.com/elie222/inbox-zero/tree/main/apps/mcp-server)** - AI personal assistant for email [Inbox Zero](https://www.getinboxzero.com)
- <img height="12" width="12" src="https://inkeep.com/favicon.ico" alt="Inkeep Logo" /> **[Inkeep](https://github.com/inkeep/mcp-server-python)** - RAG Search over your content powered by [Inkeep](https://inkeep.com)
- <img height="12" width="12" src="https://integration.app/favicon.ico" alt="Integration App Icon" /> **[Integration App](https://github.com/integration-app/mcp-server)** - Interact with any other SaaS applications on behalf of your customers.
- <img height="12" width="12" src="https://cdn.simpleicons.org/jetbrains" /> **[JetBrains](https://github.com/JetBrains/mcp-jetbrains)** – Work on your code with JetBrains IDEs
- <img height="12" width="12" src="https://kagi.com/favicon.ico" alt="Kagi Logo" /> **[Kagi Search](https://github.com/kagisearch/kagimcp)** - Search the web using Kagi's search API
- <img height="12" width="12" src="https://connection.keboola.com/favicon.ico" alt="Keboola Logo" /> **[Keboola](https://github.com/keboola/keboola-mcp-server)** - Build robust data workflows, integrations, and analytics on a single intuitive platform.
- <img height="12" width="12" src="https://raw.githubusercontent.com/klavis-ai/klavis/main/static/klavis-ai.png" alt="Klavis Logo" /> **[Klavis ReportGen](https://github.com/Klavis-AI/klavis/tree/main/mcp_servers/report_generation)** - Create professional reports from a simple user query.
- <img height="12" width="12" src="https://laratranslate.com/favicon.ico" alt="Lara Translate Logo" /> **[Lara Translate](https://github.com/translated/lara-mcp)** - MCP Server for Lara Translate API, enabling powerful translation capabilities with support for language detection and context-aware translations.
- <img height="12" width="12" src="https://logfire.pydantic.dev/favicon.ico" alt="Logfire Logo" /> **[Logfire](https://github.com/pydantic/logfire-mcp)** - Provides access to OpenTelemetry traces and metrics through Logfire.
- <img height="12" width="12" src="https://langfuse.com/favicon.ico" alt="Langfuse Logo" /> **[Langfuse Prompt Management](https://github.com/langfuse/mcp-server-langfuse)** - Open-source tool for collaborative editing, versioning, evaluating, and releasing prompts.
- <img height="12" width="12" src="https://lingo.dev/favicon.ico" alt="Lingo.dev Logo" /> **[Lingo.dev](https://github.com/lingodotdev/lingo.dev/blob/main/mcp.md)** - Make your AI agent speak every language on the planet, using [Lingo.dev](https://lingo.dev) Localization Engine.
- <img height="12" width="12" src="https://www.mailgun.com/favicon.ico" alt="Mailgun Logo" /> **[Mailgun](https://github.com/mailgun/mailgun-mcp-server)** - Interact with Mailgun API.
- <img height="12" width="12" src="https://www.make.com/favicon.ico" alt="Make Logo" /> **[Make](https://github.com/integromat/make-mcp-server)** - Turn your [Make](https://www.make.com/) scenarios into callable tools for AI assistants.
- <img height="12" width="12" src="https://googleapis.github.io/genai-toolbox/favicons/favicon.ico" alt="MCP Toolbox for Databases Logo" /> **[MCP Toolbox for Databases](https://github.com/googleapis/genai-toolbox)** - Open source MCP server specializing in easy, fast, and secure tools for Databases. Supports  AlloyDB, BigQuery, Bigtable, Cloud SQL, Dgraph, MySQL, Neo4j, Postgres, Spanner, and more.
- <img height="12" width="12" src="https://www.meilisearch.com/favicon.ico" alt="Meilisearch Logo" /> **[Meilisearch](https://github.com/meilisearch/meilisearch-mcp)** - Interact & query with Meilisearch (Full-text & semantic search API)
- <img height="12" width="12" src="https://memgraph.com/favicon.png" alt="Memgraph Logo" /> **[Memgraph](https://github.com/memgraph/mcp-memgraph)** - Query your data in [Memgraph](https://memgraph.com/) graph database.
- <img height="12" width="12" src="https://metoro.io/static/images/logos/Metoro.svg" /> **[Metoro](https://github.com/metoro-io/metoro-mcp-server)** - Query and interact with kubernetes environments monitored by Metoro
- <img height="12" width="12" src="https://milvus.io/favicon-32x32.png" /> **[Milvus](https://github.com/zilliztech/mcp-server-milvus)** - Search, Query and interact with data in your Milvus Vector Database.
- <img height="12" width="12" src="https://console.gomomento.com/favicon.ico" /> **[Momento](https://github.com/momentohq/mcp-momento)** - Momento Cache lets you quickly improve your performance, reduce costs, and handle load at any scale.
- <img height="12" width="12" src="https://www.mongodb.com/favicon.ico" /> **[MongoDB](https://github.com/mongodb-js/mongodb-mcp-server)** - Both MongoDB Community Server and MongoDB Atlas are supported.
- <img height="12" width="12" src="https://www.motherduck.com/favicon.ico" alt="MotherDuck Logo" /> **[MotherDuck](https://github.com/motherduckdb/mcp-server-motherduck)** - Query and analyze data with MotherDuck and local DuckDB
- <img height="12" width="12" src="https://needle-ai.com/images/needle-logo-orange-2-rounded.png" alt="Needle AI Logo" /> **[Needle](https://github.com/needle-ai/needle-mcp)** - Production-ready RAG out of the box to search and retrieve data from your own documents.
- <img height="12" width="12" src="https://neo4j.com/favicon.ico" alt="Neo4j Logo" /> **[Neo4j](https://github.com/neo4j-contrib/mcp-neo4j/)** - Neo4j graph database server (schema + read/write-cypher) and separate graph database backed memory
- <img height="12" width="12" src="https://avatars.githubusercontent.com/u/183852044?s=48&v=4" alt="Neon Logo" /> **[Neon](https://github.com/neondatabase/mcp-server-neon)** - Interact with the Neon serverless Postgres platform
- <img height="12" width="12" src="https://avatars.githubusercontent.com/u/4792552?s=200&v=4" alt="Notion Logo" /> **[Notion](https://github.com/makenotion/notion-mcp-server#readme)** - This project implements an MCP server for the Notion API.
- <img height="12" width="12" src="https://avatars.githubusercontent.com/u/82347605?s=48&v=4" alt="OceanBase Logo" /> **[OceanBase](https://github.com/oceanbase/mcp-oceanbase)** - MCP Server for OceanBase database and its tools
- <img height="12" width="12" src="https://docs.octagonagents.com/logo.svg" alt="Octagon Logo" /> **[Octagon](https://github.com/OctagonAI/octagon-mcp-server)** - Deliver real-time investment research with extensive private and public market data.
- <img height="12" width="12" src="https://maps.olakrutrim.com/favicon.ico" alt="Ola Maps" /> **[OlaMaps](https://pypi.org/project/ola-maps-mcp-server)** - Official Ola Maps MCP Server for services like geocode, directions, place details and many more.
- <img height="12" width="12" src="https://app.opslevel.com/favicon.ico" alt="OpsLevel" /> **[OpsLevel](https://github.com/opslevel/opslevel-mcp)** - Official MCP Server for [OpsLevel](https://www.opslevel.com).
- <img height="12" width="12" src="https://oxylabs.io/favicon.ico" alt="Oxylabs Logo" /> **[Oxylabs](https://github.com/oxylabs/oxylabs-mcp)** - Scrape websites with Oxylabs Web API, supporting dynamic rendering and parsing for structured data extraction.
- <img height="12" width="12" src="https://developer.paddle.com/favicon.svg" alt="Paddle Logo" /> **[Paddle](https://github.com/PaddleHQ/paddle-mcp-server)** - Interact with the Paddle API. Manage product catalog, billing and subscriptions, and reports.
- <img height="12" width="12" src="https://www.paypalobjects.com/webstatic/icon/favicon.ico" alt="PayPal Logo" /> **[PayPal](https://mcp.paypal.com)** - PayPal's official MCP server.
- <img height="12" width="12" src="https://www.perplexity.ai/favicon.ico" alt="Perplexity Logo" /> **[Perplexity](https://github.com/ppl-ai/modelcontextprotocol)** - An MCP server that connects to Perplexity's Sonar API, enabling real-time web-wide research in conversational AI.
- <img height="12" width="12" src="https://www.prisma.io/images/favicon-32x32.png" alt="Prisma Logo" /> **[Prisma](https://www.prisma.io/docs/postgres/mcp-server)** - Create and manage Prisma Postgres databases
- <img height="12" width="12" src="https://avatars.githubusercontent.com/u/54333248" /> **[Pinecone](https://github.com/pinecone-io/pinecone-mcp)** - [Pinecone](https://docs.pinecone.io/guides/operations/mcp-server)'s developer MCP Server assist developers in searching documentation and managing data within their development environment.
- <img height="12" width="12" src="https://avatars.githubusercontent.com/u/54333248" /> **[Pinecone Assistant](https://github.com/pinecone-io/assistant-mcp)** - Retrieves context from your [Pinecone Assistant](https://docs.pinecone.io/guides/assistant/mcp-server) knowledge base.
- <img height="12" width="12" src="https://avatars.githubusercontent.com/u/165178062" /> **[Ragie](https://github.com/ragieai/ragie-mcp-server/)** - Retrieve context from your [Ragie](https://www.ragie.ai) (RAG) knowledge base connected to integrations like Google Drive, Notion, JIRA and more.
- <img height="12" width="12" src="https://avatars.githubusercontent.com/u/1529926" /> **[Redis](https://github.com/redis/mcp-redis/)** - The Redis official MCP Server offers an interface to manage and search data in Redis.
- <img height="12" width="12" src="https://avatars.githubusercontent.com/u/1529926" /> **[Redis Cloud API](https://github.com/redis/mcp-redis-cloud/)** - The Redis Cloud API MCP Server allows you to manage your Redis Cloud resources using natural language.
- <img height="12" width="12" src="https://app.snyk.io/bundle/favicon-faj49uD9.png" /> **[Snyk](https://github.com/snyk/snyk-ls/blob/main/mcp_extension/README.md)** - Enhance security posture by embedding [Snyk](https://snyk.io/) vulnerability scanning directly into agentic workflows.
- <img height="12" width="12" src="https://qdrant.tech/img/brand-resources-logos/logomark.svg" /> **[Qdrant](https://github.com/qdrant/mcp-server-qdrant/)** - Implement semantic memory layer on top of the Qdrant vector search engine
- <img height="12" width="12" src="https://www.ramp.com/favicon.ico" /> **[Ramp](https://github.com/ramp-public/ramp-mcp)** - Interact with [Ramp](https://ramp.com)'s Developer API to run analysis on your spend and gain insights leveraging LLMs
- **[Raygun](https://github.com/MindscapeHQ/mcp-server-raygun)** - Interact with your crash reporting and real using monitoring data on your Raygun account
- <img height="12" width="12" src="https://www.rember.com/favicon.ico" alt="Rember Logo" /> **[Rember](https://github.com/rember/rember-mcp)** - Create spaced repetition flashcards in [Rember](https://rember.com) to remember anything you learn in your chats
- <img height="12" width="12" src="https://riza.io/favicon.ico" alt="Riza logo" /> **[Riza](https://github.com/riza-io/riza-mcp)** - Arbitrary code execution and tool-use platform for LLMs by [Riza](https://riza.io)
- <img height="12" width="12" src="https://pics.fatwang2.com/56912e614b35093426c515860f9f2234.svg" /> [Search1API](https://github.com/fatwang2/search1api-mcp) - One API for Search, Crawling, and Sitemaps
- <img height="12" width="12" src="https://screenshotone.com/favicon.ico" alt="ScreenshotOne Logo" /> **[ScreenshotOne](https://github.com/screenshotone/mcp/)** - Render website screenshots with [ScreenshotOne](https://screenshotone.com/)
- <img height="12" width="12" src="https://semgrep.dev/favicon.ico" alt="Semgrep Logo" /> **[Semgrep](https://github.com/semgrep/mcp)** - Enable AI agents to secure code with [Semgrep](https://semgrep.dev/).
- <img height="12" width="12" src="https://www.singlestore.com/favicon-32x32.png?v=277b9cbbe31e8bc416504cf3b902d430"/> **[SingleStore](https://github.com/singlestore-labs/mcp-server-singlestore)** - Interact with the SingleStore database platform
- <img height="12" width="12" src="https://www.starrocks.io/favicon.ico" alt="StarRocks Logo" /> **[StarRocks](https://github.com/StarRocks/mcp-server-starrocks)** - Interact with [StarRocks](https://www.starrocks.io/)
- <img height="12" width="12" src="https://stripe.com/favicon.ico" alt="Stripe Logo" /> **[Stripe](https://github.com/stripe/agent-toolkit)** - Interact with Stripe API
- <img height="12" width="12" src="https://tavily.com/favicon.ico" alt="Tavily Logo" /> **[Tavily](https://github.com/tavily-ai/tavily-mcp)** - Search engine for AI agents (search + extract) powered by [Tavily](https://tavily.com/)
- <img height="12" width="12" src="https://thirdweb.com/favicon.ico" alt="Thirdweb Logo" /> **[Thirdweb](https://github.com/thirdweb-dev/ai/tree/main/python/thirdweb-mcp)** - Read/write to over 2k blockchains, enabling data querying, contract analysis/deployment, and transaction execution, powered by [Thirdweb](https://thirdweb.com/)
- <img height="12" width="12" src="https://www.tinybird.co/favicon.ico" alt="Tinybird Logo" /> **[Tinybird](https://github.com/tinybirdco/mcp-tinybird)** - Interact with Tinybird serverless ClickHouse platform
- <img height="12" width="12" src="https://unifai.network/favicon.ico" alt="UnifAI Logo" /> **[UnifAI](https://github.com/unifai-network/unifai-mcp-server)** - Dynamically search and call tools using [UnifAI Network](https://unifai.network)
- <img height="12" width="12" src="https://framerusercontent.com/images/plcQevjrOYnyriuGw90NfQBPoQ.jpg" alt="Unstructured Logo" /> **[Unstructured](https://github.com/Unstructured-IO/UNS-MCP)** - Set up and interact with your unstructured data processing workflows in [Unstructured Platform](https://unstructured.io)
- **[Vectorize](https://github.com/vectorize-io/vectorize-mcp-server/)** - [Vectorize](https://vectorize.io) MCP server for advanced retrieval, Private Deep Research, Anything-to-Markdown file extraction and text chunking.
- <img height="12" width="12" src="https://verodat.io/assets/favicon-16x16.png" alt="Verodat Logo" /> **[Verodat](https://github.com/Verodat/verodat-mcp-server)** - Interact with Verodat AI Ready Data platform
- <img height="12" width="12" src="https://www.veyrax.com/favicon.ico" alt="VeyraX Logo" /> **[VeyraX](https://github.com/VeyraX/veyrax-mcp)** - Single tool to control all 100+ API integrations, and UI components
- <img height="12" width="12" src="https://www.xero.com/favicon.ico" alt="Xero Logo" /> **[Xero](https://github.com/XeroAPI/xero-mcp-server)** - Interact with the accounting data in your business using our official MCP server
- <img height="12" width="12" src="https://cdn.zapier.com/zapier/images/favicon.ico" alt="Zapier Logo" /> **[Zapier](https://zapier.com/mcp)** - Connect your AI Agents to 8,000 apps instantly.
- **[ZenML](https://github.com/zenml-io/mcp-zenml)** - Interact with your MLOps and LLMOps pipelines through your [ZenML](https://www.zenml.io) MCP server

### 🌎 Community Servers

A growing set of community-developed and maintained servers demonstrates various applications of MCP across different domains.

> **Note:** Community servers are **untested** and should be used at **your own risk**. They are not affiliated with or endorsed by Anthropic.
- **[Ableton Live](https://github.com/Simon-Kansara/ableton-live-mcp-server)** - an MCP server to control Ableton Live.
- **[Ableton Live](https://github.com/ahujasid/ableton-mcp)** (by ahujasid) - Ableton integration allowing prompt enabled music creation.
- **[Airbnb](https://github.com/openbnb-org/mcp-server-airbnb)** - Provides tools to search Airbnb and get listing details.
- **[AI Agent Marketplace Index](https://github.com/AI-Agent-Hub/ai-agent-marketplace-index-mcp)** - MCP server to search more than 5000+ AI agents and tools of various categories from [AI Agent Marketplace Index](http://www.deepnlp.org/store/ai-agent) and monitor traffic of AI Agents.
- **[Algorand](https://github.com/GoPlausible/algorand-mcp)** - A comprehensive MCP server for tooling interactions (40+) and resource accessibility (60+) plus many useful prompts for interacting with the Algorand blockchain.
- **[Airflow](https://github.com/yangkyeongmo/mcp-server-apache-airflow)** - A MCP Server that connects to [Apache Airflow](https://airflow.apache.org/) using official python client.
- **[Airtable](https://github.com/domdomegg/airtable-mcp-server)** - Read and write access to [Airtable](https://airtable.com/) databases, with schema inspection.
- **[Airtable](https://github.com/felores/airtable-mcp)** - Airtable Model Context Protocol Server.
- **[AlphaVantage](https://github.com/calvernaz/alphavantage)** - MCP server for stock market data API [AlphaVantage](https://www.alphavantage.co)
- **[Amadeus](https://github.com/donghyun-chae/mcp-amadeus)** (by donghyun-chae) - An MCP server to access, explore, and interact with Amadeus Flight Offers Search API for retrieving detailed flight options, including airline, times, duration, and pricing data.
- **[Anki](https://github.com/scorzeth/anki-mcp-server)** - An MCP server for interacting with your [Anki](https://apps.ankiweb.net) decks and cards.
- **[Any Chat Completions](https://github.com/pyroprompts/any-chat-completions-mcp)** - Interact with any OpenAI SDK Compatible Chat Completions API like OpenAI, Perplexity, Groq, xAI and many more.
- **[Apache Gravitino(incubating)](https://github.com/datastrato/mcp-server-gravitino)** - Allow LLMs to explore metadata of structured data and unstructured data with Gravitino, and perform data governance tasks including tagging/classification.
- **[Apple Calendar](https://github.com/Omar-v2/mcp-ical)** - An MCP server that allows you to interact with your MacOS Calendar through natural language, including features such as event creation, modification, schedule listing, finding free time slots etc.
- **[Apple Script](https://github.com/peakmojo/applescript-mcp)** - MCP server that lets LLM run AppleScript code to to fully control anything on Mac, no setup needed.
- **[Aranet4](https://github.com/diegobit/aranet4-mcp-server)** - MCP Server to manage your Aranet4 CO2 sensor. Fetch data and store in a local SQLite. Ask questions about historical data.
- **[ArangoDB](https://github.com/ravenwits/mcp-server-arangodb)** - MCP Server that provides database interaction capabilities through [ArangoDB](https://arangodb.com/).
- **[Arduino](https://github.com/vishalmysore/choturobo)** - MCP Server that enables AI-powered robotics using Claude AI and Arduino (ESP32) for real-world automation and interaction with robots.
- **[Atlassian](https://github.com/sooperset/mcp-atlassian)** - Interact with Atlassian Cloud products (Confluence and Jira) including searching/reading Confluence spaces/pages, accessing Jira issues, and project metadata.
- **[Attestable MCP](https://github.com/co-browser/attestable-mcp-server)** - An MCP server running inside a trusted execution environment (TEE) via Gramine, showcasing remote attestation using [RA-TLS](https://gramine.readthedocs.io/en/stable/attestation.html). This allows an MCP client to verify the server before conencting.
- **[AWS](https://github.com/rishikavikondala/mcp-server-aws)** - Perform operations on your AWS resources using an LLM.
- **[AWS Athena](https://github.com/lishenxydlgzs/aws-athena-mcp)** - A MCP server for AWS Athena to run SQL queries on Glue Catalog.
- **[AWS Cost Explorer](https://github.com/aarora79/aws-cost-explorer-mcp-server)** - Optimize your AWS spend (including Amazon Bedrock spend) with this MCP server by examining spend across regions, services, instance types and foundation models ([demo video](https://www.youtube.com/watch?v=WuVOmYLRFmI&feature=youtu.be)).
- **[AWS Resources Operations](https://github.com/baryhuang/mcp-server-aws-resources-python)** - Run generated python code to securely query or modify any AWS resources supported by boto3.
- **[AWS S3](https://github.com/aws-samples/sample-mcp-server-s3)** - A sample MCP server for AWS S3 that flexibly fetches objects from S3 such as PDF documents.
- **[Azure ADX](https://github.com/pab1it0/adx-mcp-server)** - Query and analyze Azure Data Explorer databases.
- **[Azure DevOps](https://github.com/Vortiago/mcp-azure-devops)** - An MCP server that provides a bridge to Azure DevOps services, enabling AI assistants to query and manage work items.
- **[Baidu AI Search](https://github.com/baidubce/app-builder/tree/master/python/mcp_server/ai_search)** - Web search with Baidu Cloud's AI Search
- **[Base Free USDC Transfer](https://github.com/magnetai/mcp-free-usdc-transfer)** - Send USDC on [Base](https://base.org) for free using Claude AI! Built with [Coinbase CDP](https://docs.cdp.coinbase.com/mpc-wallet/docs/welcome).
* **[Basic Memory](https://github.com/basicmachines-co/basic-memory)** - Local-first knowledge management system that builds a semantic graph from Markdown files, enabling persistent memory across conversations with LLMs.
- **[BigQuery](https://github.com/LucasHild/mcp-server-bigquery)** (by LucasHild) - This server enables LLMs to inspect database schemas and execute queries on BigQuery.
- **[BigQuery](https://github.com/ergut/mcp-bigquery-server)** (by ergut) - Server implementation for Google BigQuery integration that enables direct BigQuery database access and querying capabilities
- **[Bing Web Search API](https://github.com/leehanchung/bing-search-mcp)** (by hanchunglee) - Server implementation for Microsoft Bing Web Search API.
- **[Bitable MCP](https://github.com/lloydzhou/bitable-mcp)** (by lloydzhou) - MCP server provides access to Lark Bitable through the Model Context Protocol. It allows users to interact with Bitable tables using predefined tools.
- **[Blender](https://github.com/ahujasid/blender-mcp)** (by ahujasid) - Blender integration allowing prompt enabled 3D scene creation, modeling and manipulation.
- **[BreakoutRoom](https://github.com/agree-able/room-mcp)** - Agents accomplishing goals together in p2p rooms 
- **[browser-use](https://github.com/co-browser/browser-use-mcp-server)** (by co-browser) - browser-use MCP server with dockerized playwright + chromium + vnc. supports stdio & resumable http.
- **[Bsc-mcp](https://github.com/TermiX-official/bsc-mcp)** The first MCP server that serves as the bridge between AI and BNB Chain, enabling AI agents to execute complex on-chain operations through seamless integration with the BNB Chain, including transfer, swap, launch, security check on any token and even more.
- **[Calculator](https://github.com/githejie/mcp-server-calculator)** - This server enables LLMs to use calculator for precise numerical calculations.
- **[CFBD API](https://github.com/lenwood/cfbd-mcp-server)** - An MCP server for the [College Football Data API](https://collegefootballdata.com/).
- **[ChatMCP](https://github.com/AI-QL/chat-mcp)** – An Open Source Cross-platform GUI Desktop application compatible with Linux, macOS, and Windows, enabling seamless interaction with MCP servers across dynamically selectable LLMs, by **[AIQL](https://github.com/AI-QL)**
- **[ChatSum](https://github.com/mcpso/mcp-server-chatsum)** - Query and Summarize chat messages with LLM. by [mcpso](https://mcp.so)
- **[Chess.com](https://github.com/pab1it0/chess-mcp)** - Access Chess.com player data, game records, and other public information through standardized MCP interfaces, allowing AI assistants to search and analyze chess information.
- **[Chroma](https://github.com/privetin/chroma)** - Vector database server for semantic document search and metadata filtering, built on Chroma
- **[ClaudePost](https://github.com/ZilongXue/claude-post)** - ClaudePost enables seamless email management for Gmail, offering secure features like email search, reading, and sending.
- **[ClickUp](https://github.com/TaazKareem/clickup-mcp-server)** - MCP server for ClickUp task management, supporting task creation, updates, bulk operations, and markdown descriptions.
- **[Cloudinary](https://github.com/felores/cloudinary-mcp-server)** - Cloudinary Model Context Protocol Server to upload media to Cloudinary and get back the media link and details.
- **[code-assistant](https://github.com/stippi/code-assistant)** - A coding assistant MCP server that allows to explore a code-base and make changes to code. Should be used with trusted repos only (insufficient protection against prompt injections).
- **[code-executor](https://github.com/bazinga012/mcp_code_executor)** - An MCP server that allows LLMs to execute Python code within a specified Conda environment.
- **[code-sandbox-mcp](https://github.com/Automata-Labs-team/code-sandbox-mcp)** - An MCP server to create secure code sandbox environment for executing code within Docker containers.
- **[consul-mcp](https://github.com/kocierik/consul-mcp-server)** - A consul MCP server for service management, health check and Key-Value Store
- **[cognee-mcp](https://github.com/topoteretes/cognee/tree/main/cognee-mcp)** - GraphRAG memory server with customizable ingestion, data processing and search
- **[coin_api_mcp](https://github.com/longmans/coin_api_mcp)** - Provides access to [coinmarketcap](https://coinmarketcap.com/) cryptocurrency data.
- **[CoinMarketCap](https://github.com/shinzo-labs/coinmarketcap-mcp)** - Implements the complete [CoinMarketCap](https://coinmarketcap.com/) API for accessing cryptocurrency market data, exchange information, and other blockchain-related metrics.
- **[Computer-Use - Remote MacOS Use](https://github.com/baryhuang/mcp-remote-macos-use)** - Open-source out-of-the-box alternative to OpenAI Operator, providing a full desktop experience and optimized for using remote macOS machines as autonomous AI agents.
- **[Contentful-mcp](https://github.com/ivo-toby/contentful-mcp)** - Read, update, delete, publish content in your [Contentful](https://contentful.com) space(s) from this MCP Server.
- **[CreateveAI Nexus](https://github.com/spgoodman/createveai-nexus-server)** - Open-Source Bridge Between AI Agents and Enterprise Systems, with simple custom API plug-in capabilities (including close compatibility with ComfyUI nodes), support for Copilot Studio's MCP agent integations, and support for Azure deployment in secure environments with secrets stored in Azure Key Vault, as well as straightforward on-premises deployment.
- **[crypto-feargreed-mcp](https://github.com/kukapay/crypto-feargreed-mcp)**  -  Providing real-time and historical Crypto Fear & Greed Index data.
- **[crypto-indicators-mcp](https://github.com/kukapay/crypto-indicators-mcp)**  -  An MCP server providing a range of cryptocurrency technical analysis indicators and strategies.
- **[crypto-sentiment-mcp](https://github.com/kukapay/crypto-sentiment-mcp)**  -  An MCP server that delivers cryptocurrency sentiment analysis to AI agents.
- **[cryptopanic-mcp-server](https://github.com/kukapay/cryptopanic-mcp-server)** - Providing latest cryptocurrency news to AI agents, powered by CryptoPanic.
- **[Dappier](https://github.com/DappierAI/dappier-mcp)** - Connect LLMs to real-time, rights-cleared, proprietary data from trusted sources. Access specialized models for Real-Time Web Search, News, Sports, Financial Data, Crypto, and premium publisher content. Explore data models at [marketplace.dappier.com](https://marketplace.dappier.com/marketplace).
- **[Databricks](https://github.com/JordiNeil/mcp-databricks-server)** - Allows LLMs to run SQL queries, list and get details of jobs executions in a Databricks account.
- **[Datadog](https://github.com/GeLi2001/datadog-mcp-server)** - Datadog MCP Server for application tracing, monitoring, dashboard, incidents queries built on official datadog api.
- **[Data Exploration](https://github.com/reading-plus-ai/mcp-server-data-exploration)** - MCP server for autonomous data exploration on .csv-based datasets, providing intelligent insights with minimal effort. NOTE: Will execute arbitrary Python code on your machine, please use with caution!
- **[DaVinci Resolve](https://github.com/samuelgursky/davinci-resolve-mcp)** - MCP server integration for DaVinci Resolve providing powerful tools for video editing, color grading, media management, and project control.
- **[Dataset Viewer](https://github.com/privetin/dataset-viewer)** - Browse and analyze Hugging Face datasets with features like search, filtering, statistics, and data export
- **[DBHub](https://github.com/bytebase/dbhub/)** - Universal database MCP server connecting to MySQL, PostgreSQL, SQLite, DuckDB and etc.
- **[Deebo](https://github.com/snagasuri/deebo-prototype)** – Agentic debugging MCP server that helps AI coding agents delegate and fix hard bugs through isolated multi-agent hypothesis testing.
- **[Deep Research](https://github.com/reading-plus-ai/mcp-server-deep-research)** - Lightweight MCP server offering Grok/OpenAI/Gemini/Perplexity-style automated deep research exploration and structured reporting.
- **[DeepSeek MCP Server](https://github.com/DMontgomery40/deepseek-mcp-server)** - Model Context Protocol server integrating DeepSeek's advanced language models, in addition to [other useful API endpoints](https://github.com/DMontgomery40/deepseek-mcp-server?tab=readme-ov-file#features)
- **[Deepseek_R1](https://github.com/66julienmartin/MCP-server-Deepseek_R1)** - A Model Context Protocol (MCP) server implementation connecting Claude Desktop with DeepSeek's language models (R1/V3)
- **[deepseek-thinker-mcp](https://github.com/ruixingshi/deepseek-thinker-mcp)** - A MCP (Model Context Protocol) provider Deepseek reasoning content to MCP-enabled AI Clients, like Claude Desktop. Supports access to Deepseek's thought processes from the Deepseek API service or from a local Ollama server.
- **[Descope](https://github.com/descope-sample-apps/descope-mcp-server)** - An MCP server to integrate with [Descope](https://descope.com) to search audit logs, manage users, and more.
- **[DevDb](https://github.com/damms005/devdb-vscode?tab=readme-ov-file#mcp-configuration)** - An MCP server that runs right inside the IDE, for connecting to MySQL, Postgres, SQLite, and MSSQL databases.
- **[DevRev](https://github.com/kpsunil97/devrev-mcp-server)** - An MCP server to integrate with DevRev APIs to search through your DevRev Knowledge Graph where objects can be imported from diff. sources listed [here](https://devrev.ai/docs/import#available-sources).
- **[Dicom](https://github.com/ChristianHinge/dicom-mcp)** - An MCP server to query and retrieve medical images and for parsing and reading dicom-encapsulated documents (pdf etc.). 
- **[Dify](https://github.com/YanxingLiu/dify-mcp-server)** - A simple implementation of an MCP server for dify workflows.
- **[Discord](https://github.com/v-3/discordmcp)** - A MCP server to connect to Discord guilds through a bot and read and write messages in channels
- **[Discord](https://github.com/SaseQ/discord-mcp)** - A MCP server, which connects to Discord through a bot, and provides comprehensive integration with Discord.
- **[Discord](https://github.com/Klavis-AI/klavis/tree/main/mcp_servers/discord)** - For Discord API integration by Klavis AI
- **[Discourse](https://github.com/AshDevFr/discourse-mcp-server)** - A MCP server to search Discourse posts on a Discourse forum.
- **[Docker](https://github.com/ckreiling/mcp-server-docker)** - Integrate with Docker to manage containers, images, volumes, and networks.
- **[DPLP](https://github.com/szeider/mcp-dblp)**  - Searches the [DBLP](https://dblp.org) computer science bibliography database.
- **[Drupal](https://github.com/Omedia/mcp-server-drupal)** - Server for interacting with [Drupal](https://www.drupal.org/project/mcp) using STDIO transport layer.
- **[dune-analytics-mcp](https://github.com/kukapay/dune-analytics-mcp)** -  A mcp server that bridges Dune Analytics data to AI agents.
- **[EdgeOne Pages MCP](https://github.com/TencentEdgeOne/edgeone-pages-mcp)** - An MCP service for deploying HTML content to EdgeOne Pages and obtaining a publicly accessible URL.
- **[Elasticsearch](https://github.com/cr7258/elasticsearch-mcp-server)** - MCP server implementation that provides Elasticsearch interaction.
- **[ElevenLabs](https://github.com/mamertofabian/elevenlabs-mcp-server)** - A server that integrates with ElevenLabs text-to-speech API capable of generating full voiceovers with multiple voices.
- **[Email](https://github.com/Shy2593666979/mcp-server-email)** - This server enables users to send emails through various email providers, including Gmail, Outlook, Yahoo, Sina, Sohu, 126, 163, and QQ Mail. It also supports attaching files from specified directories, making it easy to upload attachments along with the email content.
- **[Ergo Blockchain MCP](https://github.com/marctheshark3/ergo-mcp)** -An MCP server to integrate Ergo Blockchain Node and Explorer APIs for checking address balances, analyzing transactions, viewing transaction history, performing forensic analysis of addresses, searching for tokens, and monitoring network status.
- **[Eunomia](https://github.com/whataboutyou-ai/eunomia-MCP-server)** - Extension of the Eunomia framework that connects Eunomia instruments with MCP servers
- **[EVM MCP Server](https://github.com/mcpdotdirect/evm-mcp-server)** - Comprehensive blockchain services for 30+ EVM networks, supporting native tokens, ERC20, NFTs, smart contracts, transactions, and ENS resolution.
- **[Everything Search](https://github.com/mamertofabian/mcp-everything-search)** - Fast file searching capabilities across Windows (using [Everything SDK](https://www.voidtools.com/support/everything/sdk/)), macOS (using mdfind command), and Linux (using locate/plocate command).
- **[Excel](https://github.com/haris-musa/excel-mcp-server)** - Excel manipulation including data reading/writing, worksheet management, formatting, charts, and pivot table.
- **[Fantasy PL](https://github.com/rishijatia/fantasy-pl-mcp)** - Give your coding agent direct access to up-to date Fantasy Premier League data
- **[fastn.ai – Unified API MCP Server](https://github.com/fastnai/mcp-fastn)** - A remote, dynamic MCP server with a unified API that connects to 1,000+ tools, actions, and workflows, featuring built-in authentication and monitoring.
<<<<<<< HEAD
- **[Federal Reserve Economic Data (FRED)](https://github.com/stefanoamorelli/fred-mcp-server)** (by Stefano Amorelli) - Community developed MCP server to interact with the Federal Reserve Economic Data.
=======
- **[FDIC BankFind MCP Server - (Unofficial)](https://github.com/clafollett/fdic-bank-find-mcp-server)** - The is a MCPserver that brings the power of FDIC BankFind APIs straight to your AI tools and workflows. Structured U.S. banking data, delivered with maximum vibes. 😎📊
>>>>>>> 8f425de2
- **[Fetch](https://github.com/zcaceres/fetch-mcp)** - A server that flexibly fetches HTML, JSON, Markdown, or plaintext.
- **[Fingertip](https://github.com/fingertip-com/fingertip-mcp)** - MCP server for Fingertip.com to search and create new sites.
- **[Figma](https://github.com/GLips/Figma-Context-MCP)** - Give your coding agent direct access to Figma file data, helping it one-shot design implementation.
- **[Firebase](https://github.com/gannonh/firebase-mcp)** - Server to interact with Firebase services including Firebase Authentication, Firestore, and Firebase Storage.
- **[FireCrawl](https://github.com/vrknetha/mcp-server-firecrawl)** - Advanced web scraping with JavaScript rendering, PDF support, and smart rate limiting
- **[FlightRadar24](https://github.com/sunsetcoder/flightradar24-mcp-server)** - A Claude Desktop MCP server that helps you track flights in real-time using Flightradar24 data.
- **[freqtrade-mcp](https://github.com/kukapay/freqtrade-mcp)** - An MCP server that integrates with the Freqtrade cryptocurrency trading bot.
- **[Ghost](https://github.com/MFYDev/ghost-mcp)** - A Model Context Protocol (MCP) server for interacting with Ghost CMS through LLM interfaces like Claude.
- **[Git](https://github.com/geropl/git-mcp-go)** - Allows LLM to interact with a local git repository, incl. optional push support.
- **[Github Actions](https://github.com/ko1ynnky/github-actions-mcp-server)** - A Model Context Protocol (MCP) server for interacting with Github Actions.
- **[GitHub Enterprise MCP](https://github.com/ddukbg/github-enterprise-mcp)** - A Model Context Protocol (MCP) server for interacting with GitHub Enterprise.
- **[Glean](https://github.com/longyi1207/glean-mcp-server)** - A server that uses Glean API to search and chat.
- **[Gmail](https://github.com/GongRzhe/Gmail-MCP-Server)** - A Model Context Protocol (MCP) server for Gmail integration in Claude Desktop with auto authentication support.
- **[Gmail Headless](https://github.com/baryhuang/mcp-headless-gmail)** - Remote hostable MCP server that can get and send Gmail messages without local credential or file system setup.
- **[Goal Story](https://github.com/hichana/goalstory-mcp)** - a Goal Tracker and Visualization Tool for personal and professional development.
- **[GOAT](https://github.com/goat-sdk/goat/tree/main/typescript/examples/by-framework/model-context-protocol)** - Run more than +200 onchain actions on any blockchain including Ethereum, Solana and Base.
- **[Godot](https://github.com/Coding-Solo/godot-mcp)** - A MCP server providing comprehensive Godot engine integration for project editing, debugging, and scene management.
- **[Golang Filesystem Server](https://github.com/mark3labs/mcp-filesystem-server)** - Secure file operations with configurable access controls built with Go!
- **[Goodnews](https://github.com/VectorInstitute/mcp-goodnews)** - A simple MCP server that delivers curated positive and uplifting news stories.
- **[Google Calendar](https://github.com/v-3/google-calendar)** - Integration with Google Calendar to check schedules, find time, and add/delete events
- **[Google Calendar](https://github.com/nspady/google-calendar-mcp)** - Google Calendar MCP Server for managing Google calendar events. Also supports searching for events by attributes like title and location.
- **[Google Custom Search](https://github.com/adenot/mcp-google-search)** - Provides Google Search results via the Google Custom Search API
- **[Google Sheets](https://github.com/xing5/mcp-google-sheets)** - Access and editing data to your Google Sheets.
- **[Google Sheets](https://github.com/rohans2/mcp-google-sheets)** - A MCP Server written in TypeScript to access and edit data in your Google Sheets.
- **[Google Tasks](https://github.com/zcaceres/gtasks-mcp)** - Google Tasks API Model Context Protocol Server.
- **[Google Vertex AI Search](https://github.com/ubie-oss/mcp-vertexai-search)** - Provides Google Vertex AI Search results by grounding a Gemini model with your own private data
- **[GraphQL Schema](https://github.com/hannesj/mcp-graphql-schema)** - Allow LLMs to explore large GraphQL schemas without bloating the context.
- **[HDW LinkedIn](https://github.com/horizondatawave/hdw-mcp-server)** - Access to profile data and management of user account with [HorizonDataWave.ai](https://horizondatawave.ai/).
- **[Heurist Mesh Agent](https://github.com/heurist-network/heurist-mesh-mcp-server)** - Access specialized web3 AI agents for blockchain analysis, smart contract security, token metrics, and blockchain interactions through the [Heurist Mesh network](https://github.com/heurist-network/heurist-agent-framework/tree/main/mesh).
- **[Holaspirit](https://github.com/syucream/holaspirit-mcp-server)** - Interact with [Holaspirit](https://www.holaspirit.com/).
- **[Home Assistant](https://github.com/tevonsb/homeassistant-mcp)** - Interact with [Home Assistant](https://www.home-assistant.io/) including viewing and controlling lights, switches, sensors, and all other Home Assistant entities.
- **[Home Assistant](https://github.com/voska/hass-mcp)** - Docker-ready MCP server for Home Assistant with entity management, domain summaries, automation support, and guided conversations. Includes pre-built container images for easy installation.
- **[HubSpot](https://github.com/buryhuang/mcp-hubspot)** - HubSpot CRM integration for managing contacts and companies. Create and retrieve CRM data directly through Claude chat.
- **[HuggingFace Spaces](https://github.com/evalstate/mcp-hfspace)** - Server for using HuggingFace Spaces, supporting Open Source Image, Audio, Text Models and more. Claude Desktop mode for easy integration.
- **[Hyperliquid](https://github.com/mektigboy/server-hyperliquid)** - An MCP server implementation that integrates the Hyperliquid SDK for exchange data.
- **[hyprmcp](https://github.com/stefanoamorelli/hyprmcp)** (by Stefano Amorelli) - Lightweight MCP server for `hyprland`.
- **[iFlytek Workflow](https://github.com/iflytek/ifly-workflow-mcp-server)** - Connect to iFlytek Workflow via the MCP server and run your own Agent.
- **[Image Generation](https://github.com/GongRzhe/Image-Generation-MCP-Server)** - This MCP server provides image generation capabilities using the Replicate Flux model.
- **[InfluxDB](https://github.com/idoru/influxdb-mcp-server)** - Run queries against InfluxDB OSS API v2.
- **[Inoyu](https://github.com/sergehuber/inoyu-mcp-unomi-server)** - Interact with an Apache Unomi CDP customer data platform to retrieve and update customer profiles
- **[Intercom](https://github.com/raoulbia-ai/mcp-server-for-intercom)** - An MCP-compliant server for retrieving customer support tickets from Intercom. This tool enables AI assistants like Claude Desktop and Cline to access and analyze your Intercom support tickets.
- **[iOS Simulator](https://github.com/InditexTech/mcp-server-simulator-ios-idb)** - A Model Context Protocol (MCP) server that enables LLMs to interact with iOS simulators (iPhone, iPad, etc.) through natural language commands.
- **[iTerm MCP](https://github.com/ferrislucas/iterm-mcp)** - Integration with iTerm2 terminal emulator for macOS, enabling LLMs to execute and monitor terminal commands.
- [iTerm MCP Server](https://github.com/rishabkoul/iTerm-MCP-Server) - A Model Context Protocol (MCP) server implementation for iTerm2 terminal integration. Able to manage multiple iTerm Sessions
- **[JavaFX](https://github.com/mcpso/mcp-server-javafx)** - Make drawings using a JavaFX canvas
- **[JDBC](https://github.com/quarkiverse/quarkus-mcp-servers/tree/main/jdbc)** - Connect to any JDBC-compatible database and query, insert, update, delete, and more. Supports MySQL, PostgreSQL, Oracle, SQL Server, sqllite and [more](https://github.com/quarkiverse/quarkus-mcp-servers/tree/main/jdbc#supported-jdbc-variants).
- **[JSON](https://github.com/GongRzhe/JSON-MCP-Server)** - JSON handling and processing server with advanced query capabilities using JSONPath syntax and support for array, string, numeric, and date operations.
- **[jupiter-mcp](https://github.com/kukapay/jupiter-mcp)** - An MCP server for executing token swaps on the Solana blockchain using Jupiter's new Ultra API.
- **[k8s-multicluster-mcp](https://github.com/razvanmacovei/k8s-multicluster-mcp)** - An MCP server for interact with multiple Kubernetes clusters simultaneously using multiple kubeconfig files.
- **[KiCad MCP](https://github.com/lamaalrajih/kicad-mcp)** - MCP server for KiCad on Mac, Windows, and Linux.
- **[Keycloak MCP](https://github.com/ChristophEnglisch/keycloak-model-context-protocol)** - This MCP server enables natural language interaction with Keycloak for user and realm management including creating, deleting, and listing users and realms.
- **[Kibana MCP](https://github.com/TocharianOU/mcp-server-kibana.git)** (by TocharianOU) - A community-maintained MCP server implementation that allows any MCP-compatible client to access and manage Kibana instances through natural language or programmatic requests.
- **[Kibela](https://github.com/kiwamizamurai/mcp-kibela-server)** (by kiwamizamurai) - Interact with Kibela API.
- **[kintone](https://github.com/macrat/mcp-server-kintone)** - Manage records and apps in [kintone](https://kintone.com) through LLM tools.
- **[Kong Konnect](https://github.com/Kong/mcp-konnect)** - A Model Context Protocol (MCP) server for interacting with Kong Konnect APIs, allowing AI assistants to query and analyze Kong Gateway configurations, traffic, and analytics.
- **[Kubernetes](https://github.com/Flux159/mcp-server-kubernetes)** - Connect to Kubernetes cluster and manage pods, deployments, and services.
- **[Kubernetes and OpenShift](https://github.com/manusa/kubernetes-mcp-server)** - A powerful Kubernetes MCP server with additional support for OpenShift. Besides providing CRUD operations for any Kubernetes resource, this server provides specialized tools to interact with your cluster.
- **[Langflow-DOC-QA-SERVER](https://github.com/GongRzhe/Langflow-DOC-QA-SERVER)** - A Model Context Protocol server for document Q&A powered by Langflow. It demonstrates core MCP concepts by providing a simple interface to query documents through a Langflow backend.
- **[Lightdash](https://github.com/syucream/lightdash-mcp-server)** - Interact with [Lightdash](https://www.lightdash.com/), a BI tool.
- **[lsp-mcp](https://github.com/Tritlo/lsp-mcp)** - Interact with Language Servers usint the Language Server Protocol to provide additional context information via hover, code actions and completions.
- **[Linear](https://github.com/tacticlaunch/mcp-linear)** - Interact with Linear project management system.
- **[Linear](https://github.com/jerhadf/linear-mcp-server)** - Allows LLM to interact with Linear's API for project management, including searching, creating, and updating issues.
- **[Linear (Go)](https://github.com/geropl/linear-mcp-go)** - Allows LLM to interact with Linear's API via a single static binary.
- **[LINE](https://github.com/amornpan/py-mcp-line)** (by amornpan) - Implementation for LINE Bot integration that enables Language Models to read and analyze LINE conversations through a standardized interface. Features asynchronous operation, comprehensive logging, webhook event handling, and support for various message types.
- **[LlamaCloud](https://github.com/run-llama/mcp-server-llamacloud)** (by marcusschiesser) - Integrate the data stored in a managed index on [LlamaCloud](https://cloud.llamaindex.ai/)
- **[lldb-mcp](https://github.com/stass/lldb-mcp)** - A Model Context Protocol server for LLDB that provides LLM-driven debugging.
- **[llm-context](https://github.com/cyberchitta/llm-context.py)** - Provides a repo-packing MCP tool with configurable profiles that specify file inclusion/exclusion patterns and optional prompts.
- **[lucene-mcp-server](https://github.com/VivekKumarNeu/MCP-Lucene-Server)** - spring boot server using Lucene for fast document search and management.
- **[mac-messages-mcp](https://github.com/carterlasalle/mac_messages_mcp)** - An MCP server that securely interfaces with your iMessage database via the Model Context Protocol (MCP), allowing LLMs to query and analyze iMessage conversations. It includes robust phone number validation, attachment processing, contact management, group chat handling, and full support for sending and receiving messages.
- **[MalwareBazaar_MCP](https://github.com/mytechnotalent/MalwareBazaar_MCP)** (by Kevin Thomas) - An AI-driven MCP server that autonomously interfaces with MalwareBazaar, delivering real-time threat intel and sample metadata for authorized cybersecurity research workflows.
- **[MariaDB](https://github.com/abel9851/mcp-server-mariadb)** - MariaDB database integration with configurable access controls in Python.
- **[Markdown2doc](https://github.com/Klavis-AI/klavis/tree/main/mcp_servers/pandoc)** - Convert between various file formats using Pandoc
- **[Markitdown](https://github.com/Klavis-AI/klavis/tree/main/mcp_servers/markitdown)** - Convert files to Markdown
- **[Maton](https://github.com/maton-ai/agent-toolkit/tree/main/modelcontextprotocol)** - Connect to your SaaS tools like HubSpot, Salesforce, and more.
- **[MCP Compass](https://github.com/liuyoshio/mcp-compass)** - Suggest the right MCP server for your needs
- **[MCP Create](https://github.com/tesla0225/mcp-create)** - A dynamic MCP server management service that creates, runs, and manages Model Context Protocol servers on-the-fly.
- **[MCP Installer](https://github.com/anaisbetts/mcp-installer)** - This server is a server that installs other MCP servers for you.
- **[mcp-k8s-go](https://github.com/strowk/mcp-k8s-go)** - Golang-based Kubernetes server for MCP to browse pods and their logs, events, namespaces and more. Built to be extensible.
- **[mcp-local-rag](https://github.com/nkapila6/mcp-local-rag)** - "primitive" RAG-like web search model context protocol (MCP) server that runs locally using Google's MediaPipe Text Embedder and DuckDuckGo Search. ✨ no APIs required ✨.
- **[mcp-proxy](https://github.com/sparfenyuk/mcp-proxy)** - Connect to MCP servers that run on SSE transport, or expose stdio servers as an SSE server.
- **[MCP Proxy Server](https://github.com/TBXark/mcp-proxy)** - An MCP proxy server that aggregates and serves multiple MCP resource servers through a single HTTP server.
- **[mem0-mcp](https://github.com/mem0ai/mem0-mcp)** - A Model Context Protocol server for Mem0, which helps with managing coding preferences.
- **[Membase](https://github.com/unibaseio/membase-mcp)** - Save and query your agent memory in distributed way by Membase.
- **[MetaTrader MCP](https://github.com/ariadng/metatrader-mcp-server)** - Enable AI LLMs to execute trades using MetaTrader 5 platform.
- **[Metricool MCP](https://github.com/metricool/mcp-metricool)** - A Model Context Protocol server that integrates with Metricool's social media analytics platform to retrieve performance metrics and schedule content across networks like Instagram, Facebook, Twitter, LinkedIn, TikTok and YouTube.
- **[MSSQL](https://github.com/aekanun2020/mcp-server/)** - MSSQL database integration with configurable access controls and schema inspection
- **[MSSQL](https://github.com/JexinSam/mssql_mcp_server)** (by jexin) - MCP Server for MSSQL database in Python
- **[MSSQL-Python](https://github.com/amornpan/py-mcp-mssql)** (by amornpan) - A read-only Python implementation for MSSQL database access with enhanced security features, configurable access controls, and schema inspection capabilities. Focuses on safe database interaction through Python ecosystem.
- **[MSSQL-MCP](https://github.com/daobataotie/mssql-mcp)** (by daobataotie) - MSSQL MCP that refer to the official website's SQLite MCP for modifications to adapt to MSSQL
- **[Markdownify](https://github.com/zcaceres/mcp-markdownify-server)** - MCP to convert almost anything to Markdown (PPTX, HTML, PDF, Youtube Transcripts and more)
- **[Microsoft Teams](https://github.com/InditexTech/mcp-teams-server)** - MCP server that integrates Microsoft Teams messaging (read, post, mention, list members and threads) 
- **[Mikrotik](https://github.com/jeff-nasseri/mikrotik-mcp)** - Mikrotik MCP server which cover networking operations (IP, DHCP, Firewall, etc) 
- **[Mindmap](https://github.com/YuChenSSR/mindmap-mcp-server)** (by YuChenSSR) - A server that generates mindmaps from input containing markdown code.
- **[Minima](https://github.com/dmayboroda/minima)** - MCP server for RAG on local files
- **[Mobile MCP](https://github.com/mobile-next/mobile-mcp)** (by Mobile Next) - MCP server for Mobile(iOS/Android) automation, app scraping and development using physical devices or simulators/emulators.
- **[MongoDB](https://github.com/kiliczsh/mcp-mongo-server)** - A Model Context Protocol Server for MongoDB.
- **[MongoDB Lens](https://github.com/furey/mongodb-lens)** - Full Featured MCP Server for MongoDB Databases.
- **[Monday.com](https://github.com/sakce/mcp-server-monday)** - MCP Server to interact with Monday.com boards and items.
- **[Morningstar](https://github.com/Morningstar/morningstar-mcp-server)** - MCP Server to interact with Morningstar Research, Editorial and Datapoints
- **[Multicluster-MCP-Sever](https://github.com/yanmxa/multicluster-mcp-server)** - The gateway for GenAI systems to interact with multiple Kubernetes clusters.
- **[MySQL](https://github.com/benborla/mcp-server-mysql)** (by benborla) - MySQL database integration in NodeJS with configurable access controls and schema inspection
- **[MySQL](https://github.com/designcomputer/mysql_mcp_server)** (by DesignComputer) - MySQL database integration in Python with configurable access controls and schema inspection
- **[n8n](https://github.com/leonardsellem/n8n-mcp-server)** - This MCP server provides tools and resources for AI assistants to manage n8n workflows and executions, including listing, creating, updating, and deleting workflows, as well as monitoring their execution status.
- **[NASA](https://github.com/ProgramComputer/NASA-MCP-server)** (by ProgramComputer) - Access to a unified gateway of NASA's data sources including but not limited to APOD, NEO, EPIC, GIBS.
- **[Nasdaq Data Link](https://github.com/stefanoamorelli/nasdaq-data-link-mcp)** (by stefanoamorelli) - An MCP server to access, explore, and interact with Nasdaq Data Link’s extensive and valuable financial and economic datasets.
- **[National Parks](https://github.com/KyrieTangSheng/mcp-server-nationalparks)** - The server provides latest information of park details, alerts, visitor centers, campgrounds, hiking trails, and events for U.S. National Parks.
- **[NAVER](https://github.com/pfldy2850/py-mcp-naver)** (by pfldy2850) - This MCP server provides tools to interact with various Naver services, such as searching blogs, news, books, and more.
- **[NBA](https://github.com/Taidgh-Robinson/nba-mcp-server)** - This MCP server provides tools to fetch recent and historical NBA games including basic and advanced statistics.
- **[NS Travel Information](https://github.com/r-huijts/ns-mcp-server)** - Access Dutch Railways (NS) real-time train travel information and disruptions through the official NS API.

- **[Neo4j](https://github.com/da-okazaki/mcp-neo4j-server)** - A community built server that interacts with Neo4j Graph Database.
- **[Neovim](https://github.com/bigcodegen/mcp-neovim-server)** - An MCP Server for your Neovim session.
- **[nomad-mcp](https://github.com/kocierik/mcp-nomad)** - A server that provides a set of tools for managing Nomad clusters through the MCP.
- **[Notion](https://github.com/suekou/mcp-notion-server)** (by suekou) - Interact with Notion API.
- **[Notion](https://github.com/v-3/notion-server)** (by v-3) - Notion MCP integration. Search, Read, Update, and Create pages through Claude chat.
- **[ntfy-mcp](https://github.com/teddyzxcv/ntfy-mcp)** (by teddyzxcv) - The MCP server that keeps you informed by sending the notification on phone using ntfy
- **[oatpp-mcp](https://github.com/oatpp/oatpp-mcp)** - C++ MCP integration for Oat++. Use [Oat++](https://oatpp.io) to build MCP servers.
- **[Obsidian Markdown Notes](https://github.com/calclavia/mcp-obsidian)** - Read and search through your Obsidian vault or any directory containing Markdown notes
- **[obsidian-mcp](https://github.com/StevenStavrakis/obsidian-mcp)** - (by Steven Stavrakis) An MCP server for Obsidian.md with tools for searching, reading, writing, and organizing notes.
- **[OceanBase](https://github.com/yuanoOo/oceanbase_mcp_server)** - (by yuanoOo) A Model Context Protocol (MCP) server that enables secure interaction with OceanBase databases.
- **[Office-PowerPoint-MCP-Server](https://github.com/GongRzhe/Office-PowerPoint-MCP-Server)** - A Model Context Protocol (MCP) server for creating, reading, and manipulating Microsoft PowerPoint documents. 
- **[Office-Word-MCP-Server](https://github.com/GongRzhe/Office-Word-MCP-Server)** - A Model Context Protocol (MCP) server for creating, reading, and manipulating Microsoft Word documents. 
- **[Okta](https://github.com/kapilduraphe/okta-mcp-server)** - Interact with Okta API.
- **[OneNote](https://github.com/rajvirtual/MCP-Servers/tree/master/onenote)** - (by Rajesh Vijay) An MCP server that connects to Microsoft OneNote using the Microsoft Graph API. Reading notebooks, sections, and pages from OneNote,Creating new notebooks, sections, and pages in OneNote.
- **[OpenAI WebSearch MCP](https://github.com/ConechoAI/openai-websearch-mcp)** - This is a Python-based MCP server that provides OpenAI `web_search` build-in tool.
- **[OpenAPI](https://github.com/snaggle-ai/openapi-mcp-server)** - Interact with [OpenAPI](https://www.openapis.org/) APIs.
- **[OpenAPI AnyApi](https://github.com/baryhuang/mcp-server-any-openapi)** - Interact with large [OpenAPI](https://www.openapis.org/) docs using built-in semantic search for endpoints. Allows for customizing the MCP server prefix.
- **[OpenAPI Schema](https://github.com/hannesj/mcp-openapi-schema)** - Allow LLMs to explore large [OpenAPI](https://www.openapis.org/) schemas without bloating the context.
- **[OpenCTI](https://github.com/Spathodea-Network/opencti-mcp)** - Interact with OpenCTI platform to retrieve threat intelligence data including reports, indicators, malware and threat actors.
- **[OpenDota](https://github.com/asusevski/opendota-mcp-server)** - Interact with OpenDota API to retrieve Dota 2 match data, player statistics, and more.
- **[OpenRPC](https://github.com/shanejonas/openrpc-mpc-server)** - Interact with and discover JSON-RPC APIs via [OpenRPC](https://open-rpc.org).
- **[OpenWeather](https://github.com/mschneider82/mcp-openweather)** - Interact with the free openweathermap API to get the current and forecast weather for a location.
- **[Open Strategy Partners Marketing Tools](https://github.com/open-strategy-partners/osp_marketing_tools)** - Content editing codes, value map, and positioning tools for product marketing.
- **[Outline](https://github.com/Vortiago/mcp-outline)** - MCP Server to interact with [Outline](https://www.getoutline.com) knowledge base to search, read, create, and manage documents and their content, access collections, add comments, and manage document backlinks.
- **[pancakeswap-poolspy-mcp](https://github.com/kukapay/pancakeswap-poolspy-mcp)** - An MCP server that tracks newly created liquidity pools on Pancake Swap.
- **[Pandoc](https://github.com/vivekVells/mcp-pandoc)** - MCP server for seamless document format conversion using Pandoc, supporting Markdown, HTML, PDF, DOCX (.docx), csv and more.
- **[Paradex MCP](https://github.com/sv/mcp-paradex-py)** - MCP native server for interacting with Paradex platform, including fully features trading.
- **[Phone MCP](https://github.com/hao-cyber/phone-mcp)** - 📱 A powerful plugin that lets you control your Android phone. Enables AI agents to perform complex tasks like automatically playing music based on weather or making calls and sending texts.
- **[PIF](https://github.com/hungryrobot1/MCP-PIF)** - A Personal Intelligence Framework (PIF), providing tools for file operations, structured reasoning, and journal-based documentation to support continuity and evolving human-AI collaboration across sessions.
- **[Pinecone](https://github.com/sirmews/mcp-pinecone)** - MCP server for searching and uploading records to Pinecone. Allows for simple RAG features, leveraging Pinecone's Inference API.
- **[Placid.app](https://github.com/felores/placid-mcp-server)** - Generate image and video creatives using Placid.app templates
- **[Plane](https://github.com/kelvin6365/plane-mcp-server)** - This MCP Server will help you to manage projects and issues through Plane's API
- **[Playwright](https://github.com/executeautomation/mcp-playwright)** - This MCP Server will help you run browser automation and webscraping using Playwright
- **[Postman](https://github.com/shannonlal/mcp-postman)** - MCP server for running Postman Collections locally via Newman. Allows for simple execution of Postman Server and returns the results of whether the collection passed all the tests.
- **[Productboard](https://github.com/kenjihikmatullah/productboard-mcp)** - Integrate the Productboard API into agentic workflows via MCP.
- **[Prometheus](https://github.com/pab1it0/prometheus-mcp-server)** - Query and analyze Prometheus - open-source monitoring system.
- **[PubChem](https://github.com/sssjiang/pubchem_mcp_server)** - extract drug information from pubchem API.
- **[Pulumi](https://github.com/dogukanakkaya/pulumi-mcp-server)** - MCP Server to Interact with Pulumi API, creates and lists Stacks
- **[Puppeteer vision](https://github.com/djannot/puppeteer-vision-mcp)** - Use Puppeteer to browse a webpage and return a high quality Markdown. Use AI vision capabilities to handle cookies, captchas, and other interactive elements automatically.
- **[Pushover](https://github.com/ashiknesin/pushover-mcp)** - Send instant notifications to your devices using [Pushover.net](https://pushover.net/)
- **[Quarkus](https://github.com/quarkiverse/quarkus-mcp-servers)** - MCP servers for the Quarkus Java framework.
- **[QGIS](https://github.com/jjsantos01/qgis_mcp)** - connects QGIS to Claude AI through the MCP. This integration enables prompt-assisted project creation, layer loading, code execution, and more.
- **[QuickChart](https://github.com/GongRzhe/Quickchart-MCP-Server)** - A Model Context Protocol server for generating charts using QuickChart.io
- **[Qwen_Max](https://github.com/66julienmartin/MCP-server-Qwen_Max)** - A Model Context Protocol (MCP) server implementation for the Qwen models.
- **[RabbitMQ](https://github.com/kenliao94/mcp-server-rabbitmq)** - The MCP server that interacts with RabbitMQ to publish and consume messages.
- **[RAG Web Browser](https://github.com/apify/mcp-server-rag-web-browser)** An MCP server for Apify's open-source RAG Web Browser [Actor](https://apify.com/apify/rag-web-browser) to perform web searches, scrape URLs, and return content in Markdown.
- **[Raindrop.io](https://github.com/hiromitsusasaki/raindrop-io-mcp-server)** - An integration that allows LLMs to interact with Raindrop.io bookmarks using the Model Context Protocol (MCP).
- **[Reaper](https://github.com/dschuler36/reaper-mcp-server)** - Interact with your [Reaper](https://www.reaper.fm/) (Digital Audio Workstation) projects.
- **[Redis](https://github.com/GongRzhe/REDIS-MCP-Server)** - Redis database operations and caching microservice server with support for key-value operations, expiration management, and pattern-based key listing.
- **[Redis](https://github.com/prajwalnayak7/mcp-server-redis)** MCP server to interact with Redis Server, AWS Memory DB, etc for caching or other use-cases where in-memory and key-value based storage is appropriate
- **[Rememberizer AI](https://github.com/skydeckai/mcp-server-rememberizer)** - An MCP server designed for interacting with the Rememberizer data source, facilitating enhanced knowledge retrieval.
- **[Replicate](https://github.com/deepfates/mcp-replicate)** - Search, run and manage machine learning models on Replicate through a simple tool-based interface. Browse models, create predictions, track their status, and handle generated images.
- **[Resend](https://github.com/Klavis-AI/klavis/tree/main/mcp_servers/resend)** - Send email using Resend services
- **[Rquest](https://github.com/xxxbrian/mcp-rquest)** - An MCP server providing realistic browser-like HTTP request capabilities with accurate TLS/JA3/JA4 fingerprints for bypassing anti-bot measures.
- **[Rijksmuseum](https://github.com/r-huijts/rijksmuseum-mcp)** - Interface with the Rijksmuseum API to search artworks, retrieve artwork details, access image tiles, and explore user collections.
- **[Riot Games](https://github.com/jifrozen0110/mcp-riot)** - MCP server for League of Legends – fetch player info, ranks, champion stats, and match history via Riot API.
- **[Rust MCP Filesystem](https://github.com/rust-mcp-stack/rust-mcp-filesystem)** - Fast, asynchronous MCP server for efficient handling of various filesystem operations built with the power of Rust.
- **[Salesforce MCP](https://github.com/smn2gnt/MCP-Salesforce)** - Interact with Salesforce Data and Metadata
- **[Scholarly](https://github.com/adityak74/mcp-scholarly)** - A MCP server to search for scholarly and academic articles.
- **[scrapling-fetch](https://github.com/cyberchitta/scrapling-fetch-mcp)** - Access text content from bot-protected websites. Fetches HTML/markdown from sites with anti-automation measures using Scrapling.
- **[SearXNG](https://github.com/ihor-sokoliuk/mcp-searxng)** - A Model Context Protocol Server for [SearXNG](https://docs.searxng.org)
- **[SEC EDGAR](https://github.com/stefanoamorelli/sec-edgar-mcp)** - (by Stefano Amorelli) A community Model Context Protocol Server to access financial filings and data through the U.S. Securities and Exchange Commission ([SEC](https://www.sec.gov/)) `Electronic Data Gathering, Analysis, and Retrieval` ([EDGAR](https://www.sec.gov/submit-filings/about-edgar)) database
- **[ServiceNow](https://github.com/osomai/servicenow-mcp)** - A MCP server to interact with a ServiceNow instance
- **[Shopify](https://github.com/GeLi2001/shopify-mcp)** - MCP to interact with Shopify API including order, product, customers and so on.
- **[Siri Shortcuts](https://github.com/dvcrn/mcp-server-siri-shortcuts)** - MCP to interact with Siri Shortcuts on macOS. Exposes all Shortcuts as MCP tools.
- **[Slack](https://github.com/korotovsky/slack-mcp-server)** - The most powerful MCP server for Slack Workspaces. This integration supports both Stdio and SSE transports, proxy settings and does not require any permissions or bots being created or approved by Workspace admins 😏.
- **[Snowflake](https://github.com/isaacwasserman/mcp-snowflake-server)** - This MCP server enables LLMs to interact with Snowflake databases, allowing for secure and controlled data operations.
- **[Solver](https://github.com/szeider/mcp-solver)** - Solves constraint satisfaction and optimization problems . 
- **[SoccerDataAPI](https://github.com/yeonupark/mcp-soccer-data)** - This MCP server provides real-time football match data based on the SoccerDataAPI.
- **[Solana Agent Kit](https://github.com/sendaifun/solana-agent-kit/tree/main/examples/agent-kit-mcp-server)** - This MCP server enables LLMs to interact with the Solana blockchain with help of Solana Agent Kit by SendAI, allowing for 40+ protcool actions and growing
- **[Spotify](https://github.com/varunneal/spotify-mcp)** - This MCP allows an LLM to play and use Spotify.
- **[Starwind UI](https://github.com/Boston343/starwind-ui-mcp/)** - This MCP provides relevant commands, documentation, and other information to allow LLMs to take full advantage of Starwind UI's open source Astro components.
- **[Strava](https://github.com/r-huijts/strava-mcp)** - Connect to the Strava API to access activity data, athlete profiles, segments, and routes, enabling fitness tracking and analysis with Claude.
- **[Stripe](https://github.com/atharvagupta2003/mcp-stripe)** - This MCP allows integration with Stripe for handling payments, customers, and refunds.
- **[ShaderToy](https://github.com/wilsonchenghy/ShaderToy-MCP)** - This MCP server lets LLMs to interact with the ShaderToy API, allowing LLMs to learn from compute shaders examples and enabling them to create complex GLSL shaders that they are previously not capable of.
- **[Talk To Figma](https://github.com/sonnylazuardi/cursor-talk-to-figma-mcp)** - This MCP server enables LLMs to interact with Figma, allowing them to read and modify designs programmatically.
- **[TMDB](https://github.com/Laksh-star/mcp-server-tmdb)** - This MCP server integrates with The Movie Database (TMDB) API to provide movie information, search capabilities, and recommendations.
- **[Tavily search](https://github.com/RamXX/mcp-tavily)** - An MCP server for Tavily's search & news API, with explicit site inclusions/exclusions
- **[Telegram](https://github.com/chigwell/telegram-mcp)** - An MCP server that provides paginated chat reading, message retrieval, and message sending capabilities for Telegram through Telethon integration.
- **[Telegram-Client](https://github.com/chaindead/telegram-mcp)** - A Telegram API bridge that manages user data, dialogs, messages, drafts, read status, and more for seamless interactions.
- **[Teradata](https://github.com/arturborycki/mcp-teradata)** - his MCP server enables LLMs to interact with Teradata databases. This MCP Server support tools and prompts for multi task data analytics
- **[Terminal-Control](https://github.com/GongRzhe/terminal-controller-mcp)** - A MCP server that enables secure terminal command execution, directory navigation, and file system operations through a standardized interface.
- **[TFT-Match-Analyzer](https://github.com/GeLi2001/tft-mcp-server)** - MCP server for teamfight tactics match history & match details fetching, providing user the detailed context for every match.
- **[thegraph-mcp](https://github.com/kukapay/thegraph-mcp)** - An MCP server that powers AI agents with indexed blockchain data from The Graph.
- **[Ticketmaster](https://github.com/delorenj/mcp-server-ticketmaster)** - Search for events, venues, and attractions through the Ticketmaster Discovery API
- **[TickTick](https://github.com/alexarevalo9/ticktick-mcp-server)** - A Model Context Protocol (MCP) server designed to integrate with the TickTick task management platform, enabling intelligent context-aware task operations and automation.
- **[Todoist](https://github.com/abhiz123/todoist-mcp-server)** - Interact with Todoist to manage your tasks.
- **[token-minter-mcp](https://github.com/kukapay/token-minter-mcp)** - An MCP server providing tools for AI agents to mint ERC-20 tokens across multiple blockchains.
- **[token-revoke-mcp](https://github.com/kukapay/token-revoke-mcp)** - An MCP server for checking and revoking ERC-20 token allowances across multiple blockchains.
- **[Typesense](https://github.com/suhail-ak-s/mcp-typesense-server)** - A Model Context Protocol (MCP) server implementation that provides AI models with access to Typesense search capabilities. This server enables LLMs to discover, search, and analyze data stored in Typesense collections.
- **[Travel Planner](https://github.com/GongRzhe/TRAVEL-PLANNER-MCP-Server)** - Travel planning and itinerary management server integrating with Google Maps API for location search, place details, and route calculations.
- **[uniswap-poolspy-mcp](https://github.com/kukapay/uniswap-poolspy-mcp)** - An MCP server that tracks newly created liquidity pools on Uniswap across nine blockchain networks.
- **[uniswap-trader-mcp](https://github.com/kukapay/uniswap-trader-mcp)** -An MCP server for AI agents to automate token swaps on Uniswap DEX across multiple blockchains.
- **[Unity Catalog](https://github.com/ognis1205/mcp-server-unitycatalog)** - An MCP server that enables LLMs to interact with Unity Catalog AI, supporting CRUD operations on Unity Catalog Functions and executing them as MCP tools.
- **[Unity3d Game Engine](https://github.com/CoderGamester/mcp-unity)** - An MCP server that enables LLMs to interact with Unity3d Game Engine, supporting access to a variety of the Unit's Editor engine tools (e.g. Console Logs, Test Runner logs, Editor functions, hierarchy state, etc) and executing them as MCP tools or gather them as resources.
- **[Unity Integration (Advanced)](https://github.com/quazaai/UnityMCPIntegration)** - Advanced Unity3d Game Engine MCP which supports ,Execution of Any Editor Related Code Directly Inside of Unity, Fetch Logs, Get Editor State and Allow File Access of the Project making it much more useful in Script Editing or asset creation.
- **[Vega-Lite](https://github.com/isaacwasserman/mcp-vegalite-server)** - Generate visualizations from fetched data using the VegaLite format and renderer.
- **[Video Editor](https://github.com/burningion/video-editing-mcp)** - A Model Context Protocol Server to add, edit, and search videos with [Video Jungle](https://www.video-jungle.com/).
- **[Video Still Capture](https://github.com/13rac1/videocapture-mcp)** - 📷 Capture video stills from an OpenCV-compatible webcam or other video source.
- **[Virtual location (Google Street View,etc.)](https://github.com/mfukushim/map-traveler-mcp)** - Integrates Google Map, Google Street View, PixAI, Stability.ai, ComfyUI API and Bluesky to provide a virtual location simulation in LLM (written in Effect.ts)
- **[VolcEngine TOS](https://github.com/dinghuazhou/sample-mcp-server-tos)** - A sample MCP server for VolcEngine TOS that flexibly get objects from TOS.
- **[Wanaku MCP Router](https://github.com/wanaku-ai/wanaku/)** - The Wanaku MCP Router is a SSE-based MCP server that provides an extensible routing engine that allows integrating your enterprise systems with AI agents.
- **[Webflow](https://github.com/kapilduraphe/webflow-mcp-server)** - Interfact with the Webflow APIs
- **[whale-tracker-mcp](https://github.com/kukapay/whale-tracker-mcp)**  -  A mcp server for tracking cryptocurrency whale transactions. 
- **[Whois MCP](https://github.com/bharathvaj-ganesan/whois-mcp)** - MCP server that performs whois lookup against domain, IP, ASN and TLD. 
- **[Wikidata MCP](https://github.com/zzaebok/mcp-wikidata)** - Wikidata MCP server that interact with Wikidata, by searching identifiers, extracting metadata, and executing sparql query.
- **[WildFly MCP](https://github.com/wildfly-extras/wildfly-mcp)** - WildFly MCP server that enables LLM to interact with running WildFly servers (retrieve metrics, logs, invoke operations, ...).
- **[Windows CLI](https://github.com/SimonB97/win-cli-mcp-server)** - MCP server for secure command-line interactions on Windows systems, enabling controlled access to PowerShell, CMD, and Git Bash shells.
- **[World Bank data API](https://github.com/anshumax/world_bank_mcp_server)** - A server that fetches data indicators available with the World Bank as part of their data API
- **[X (Twitter)](https://github.com/EnesCinr/twitter-mcp)** (by EnesCinr) - Interact with twitter API. Post tweets and search for tweets by query.
- **[X (Twitter)](https://github.com/vidhupv/x-mcp)** (by vidhupv) - Create, manage and publish X/Twitter posts directly through Claude chat.
- **[xcodebuild](https://github.com/ShenghaiWang/xcodebuild)**  - 🍎 Build iOS Xcode workspace/project and feed back errors to llm.
- **[Xero-mcp-server](https://github.com/john-zhang-dev/xero-mcp)** - Enabling clients to interact with Xero system for streamlined accounting, invoicing, and business operations.
- **[XiYan](https://github.com/XGenerationLab/xiyan_mcp_server)** - 🗄️ An MCP server that supports fetching data from a database using natural language queries, powered by XiyanSQL as the text-to-SQL LLM.
- **[XMind](https://github.com/apeyroux/mcp-xmind)** - Read and search through your XMind directory containing XMind files.
- **[YNAB](https://github.com/ChuckBryan/ynabmcpserver)** - A Model Context Protocol (MCP) server for integrating with YNAB (You Need A Budget), allowing AI assistants to securely access and analyze your financial data.
- **[YouTube](https://github.com/Klavis-AI/klavis/tree/main/mcp_servers/youtube)** - Extract Youtube video information (with proxies support).
- **[YouTube](https://github.com/ZubeidHendricks/youtube-mcp-server)** - Comprehensive YouTube API integration for video management, Shorts creation, and analytics.
- **[Zoom](https://github.com/Prathamesh0901/zoom-mcp-server/tree/main)** - Create, update, read and delete your zoom meetings.
- **[mcp_weather](https://github.com/isdaniel/mcp_weather_server)** - Get weather information from https://api.open-meteo.com API.

## 📚 Frameworks

These are high-level frameworks that make it easier to build MCP servers or clients.

### For servers

* **[EasyMCP](https://github.com/zcaceres/easy-mcp/)** (TypeScript)
- **[FastAPI to MCP auto generator](https://github.com/tadata-org/fastapi_mcp)** – A zero-configuration tool for automatically exposing FastAPI endpoints as MCP tools by **[Tadata](https://tadata.com/)**
* **[FastMCP](https://github.com/punkpeye/fastmcp)** (TypeScript)
* **[Foxy Contexts](https://github.com/strowk/foxy-contexts)** – A library to build MCP servers in Golang by **[strowk](https://github.com/strowk)**
* **[Higress MCP Server Hosting](https://github.com/alibaba/higress/tree/main/plugins/wasm-go/mcp-servers)** - A solution for hosting MCP Servers by extending the API Gateway (based on Envoy) with wasm plugins.
* **[MCP-Framework](https://mcp-framework.com)** Build MCP servers with elegance and speed in Typescript. Comes with a CLI to create your project with `mcp create app`. Get started with your first server in under 5 minutes by **[Alex Andru](https://github.com/QuantGeekDev)**
* **[Quarkus MCP Server SDK](https://github.com/quarkiverse/quarkus-mcp-server)** (Java)
* **[Template MCP Server](https://github.com/mcpdotdirect/template-mcp-server)** - A CLI tool to create a new Model Context Protocol server project with TypeScript support, dual transport options, and an extensible structure

### For clients

* **[codemirror-mcp](https://github.com/marimo-team/codemirror-mcp)** - CodeMirror extension that implements the Model Context Protocol (MCP) for resource mentions and prompt commands

## 📚 Resources

Additional resources on MCP.

- **[AiMCP](https://www.aimcp.info)** - A collection of MCP clients&servers to find the right mcp tools by **[Hekmon](https://github.com/hekmon8)**
- **[Awesome Crypto MCP Servers by badkk](https://github.com/badkk/awesome-crypto-mcp-servers)** - A curated list of MCP servers by **[Luke Fan](https://github.com/badkk)**
- **[Awesome MCP Servers by appcypher](https://github.com/appcypher/awesome-mcp-servers)** - A curated list of MCP servers by **[Stephen Akinyemi](https://github.com/appcypher)**
- **[Awesome MCP Servers by punkpeye](https://github.com/punkpeye/awesome-mcp-servers)** (**[website](https://glama.ai/mcp/servers)**) - A curated list of MCP servers by **[Frank Fiegel](https://github.com/punkpeye)**
- **[Awesome MCP Servers by wong2](https://github.com/wong2/awesome-mcp-servers)** (**[website](https://mcpservers.org)**) - A curated list of MCP servers by **[wong2](https://github.com/wong2)**
- **[Awesome Remote MCP Servers by JAW9C](https://github.com/jaw9c/awesome-remote-mcp-servers)** - A curated list of **remote** MCP servers, including thier authentication support by **[JAW9C](https://github.com/jaw9c)**
- **[Discord Server](https://glama.ai/mcp/discord)** – A community discord server dedicated to MCP by **[Frank Fiegel](https://github.com/punkpeye)**
- **[Discord Server (ModelContextProtocol)](https://discord.gg/jHEGxQu2a5)** – Connect with developers, share insights, and collaborate on projects in an active Discord community dedicated to the Model Context Protocol by **[Alex Andru](https://github.com/QuantGeekDev)**
- <img height="12" width="12" src="https://raw.githubusercontent.com/klavis-ai/klavis/main/static/klavis-ai.png" alt="Klavis Logo" /> **[Klavis AI](https://www.klavis.ai)** - Open Source MCP Infra. Hosted MCP servers and MCP clients on Slack and Discord.
- **[MCP Marketplace Web Plugin](https://github.com/AI-Agent-Hub/mcp-marketplace)** MCP Marketplace is a small Web UX plugin to integrate with AI applications, Support various MCP Server API Endpoint (e.g pulsemcp.com/deepnlp.org and more). Allowing user to browse, paginate and select various MCP servers by different categories. [Pypi](https://pypi.org/project/mcp-marketplace) | [Maintainer](https://github.com/AI-Agent-Hub) | [Website](http://www.deepnlp.org/store/ai-agent/mcp-server)
- **[MCP Router](https://mcp-router.net)** – Free Windows and macOS app that simplifies MCP management while providing seamless app authentication and powerful log visualization by **[MCP Router](https://github.com/mcp-router/mcp-router)**
- **[MCP Badges](https://github.com/mcpx-dev/mcp-badges)** – Quickly highlight your MCP project with clear, eye-catching badges, by **[Ironben](https://github.com/nanbingxyz)**
- **[MCP Servers Hub](https://github.com/apappascs/mcp-servers-hub)** (**[website](https://mcp-servers-hub-website.pages.dev/)**) - A curated list of MCP servers by **[apappascs](https://github.com/apappascs)**
- **[MCP X Community](https://x.com/i/communities/1861891349609603310)** – A X community for MCP by **[Xiaoyi](https://x.com/chxy)**
- **[mcp-cli](https://github.com/wong2/mcp-cli)** - A CLI inspector for the Model Context Protocol by **[wong2](https://github.com/wong2)**
- **[mcp-get](https://mcp-get.com)** - Command line tool for installing and managing MCP servers by **[Michael Latman](https://github.com/michaellatman)**
- **[mcp-guardian](https://github.com/eqtylab/mcp-guardian)** - GUI application + tools for proxying / managing control of MCP servers by **[EQTY Lab](https://eqtylab.io)**
- **[mcpm](https://github.com/pathintegral-institute/mcpm.sh)** ([website](https://mcpm.sh)) - MCP Manager (MCPM) is a Homebrew-like service for managing Model Context Protocol (MCP) servers across clients by **[Pathintegral](https://github.com/pathintegral-institute)**
- **[mcp-manager](https://github.com/zueai/mcp-manager)** - Simple Web UI to install and manage MCP servers for Claude Desktop by **[Zue](https://github.com/zueai)**
- **[MCPHub](https://github.com/Jeamee/MCPHub-Desktop)** – An Open Source macOS & Windows GUI Desktop app for discovering, installing and managing MCP servers by **[Jeamee](https://github.com/jeamee)**
- **[mcp.natoma.id](https://mcp.natoma.id)** – A Hosted MCP Platform to discover, install, manage and deploy MCP servers by **[Natoma Labs](https://www.natoma.id)**
- **[mcp.run](https://mcp.run)** - A hosted registry and control plane to install & run secure + portable MCP Servers.
- **[mcp-dockmaster](https://mcp-dockmaster.com)** - An Open-Sourced UI to install and manage MCP servers for Windows, Linux and MacOS.
- **[MCP Servers Rating and User Reviews](http://www.deepnlp.org/store/ai-agent/mcp-server)** - Website to rate MCP servers, write authentic user reviews, and [search engine for agent & mcp](http://www.deepnlp.org/search/agent)
- **[MCPVerse](https://mcpverse.dev)** - A portal for creating & hosting authenticated MCP servers and connecting to them securely.
- <img height="12" width="12" src="https://mkinf.io/favicon-lilac.png" alt="mkinf Logo" /> **[mkinf](https://mkinf.io)** - An Open Source registry of hosted MCP Servers to accelerate AI agent workflows.
- **[Open-Sourced MCP Servers Directory](https://github.com/chatmcp/mcp-directory)** - A curated list of MCP servers by **[mcpso](https://mcp.so)**
- <img height="12" width="12" src="https://opentools.com/favicon.ico" alt="OpenTools Logo" /> **[OpenTools](https://opentools.com)** - An open registry for finding, installing, and building with MCP servers by **[opentoolsteam](https://github.com/opentoolsteam)**
- **[PulseMCP](https://www.pulsemcp.com)** ([API](https://www.pulsemcp.com/api)) - Community hub & weekly newsletter for discovering MCP servers, clients, articles, and news by **[Tadas Antanavicius](https://github.com/tadasant)**, **[Mike Coughlin](https://github.com/macoughl)**, and **[Ravina Patel](https://github.com/ravinahp)**
- **[r/mcp](https://www.reddit.com/r/mcp)** – A Reddit community dedicated to MCP by **[Frank Fiegel](https://github.com/punkpeye)**
- **[r/modelcontextprotocol](https://www.reddit.com/r/modelcontextprotocol)** – A Model Context Protocol community Reddit page - discuss ideas, get answers to your questions, network with like-minded people, and showcase your projects! by **[Alex Andru](https://github.com/QuantGeekDev)**


- **[Smithery](https://smithery.ai/)** - A registry of MCP servers to find the right tools for your LLM agents by **[Henry Mao](https://github.com/calclavia)**
- **[Toolbase](https://gettoolbase.ai)** - Desktop application that manages tools and MCP servers with just a few clicks - no coding required by **[gching](https://github.com/gching)**

## 🚀 Getting Started

### Using MCP Servers in this Repository
Typescript-based servers in this repository can be used directly with `npx`.

For example, this will start the [Memory](src/memory) server:
```sh
npx -y @modelcontextprotocol/server-memory
```

Python-based servers in this repository can be used directly with [`uvx`](https://docs.astral.sh/uv/concepts/tools/) or [`pip`](https://pypi.org/project/pip/). `uvx` is recommended for ease of use and setup.

For example, this will start the [Git](src/git) server:
```sh
# With uvx
uvx mcp-server-git

# With pip
pip install mcp-server-git
python -m mcp_server_git
```

Follow [these](https://docs.astral.sh/uv/getting-started/installation/) instructions to install `uv` / `uvx` and [these](https://pip.pypa.io/en/stable/installation/) to install `pip`.

### Using an MCP Client
However, running a server on its own isn't very useful, and should instead be configured into an MCP client. For example, here's the Claude Desktop configuration to use the above server:

```json
{
  "mcpServers": {
    "memory": {
      "command": "npx",
      "args": ["-y", "@modelcontextprotocol/server-memory"]
    }
  }
}
```

Additional examples of using the Claude Desktop as an MCP client might look like:

```json
{
  "mcpServers": {
    "filesystem": {
      "command": "npx",
      "args": ["-y", "@modelcontextprotocol/server-filesystem", "/path/to/allowed/files"]
    },
    "git": {
      "command": "uvx",
      "args": ["mcp-server-git", "--repository", "path/to/git/repo"]
    },
    "github": {
      "command": "npx",
      "args": ["-y", "@modelcontextprotocol/server-github"],
      "env": {
        "GITHUB_PERSONAL_ACCESS_TOKEN": "<YOUR_TOKEN>"
      }
    },
    "postgres": {
      "command": "npx",
      "args": ["-y", "@modelcontextprotocol/server-postgres", "postgresql://localhost/mydb"]
    }
  }
}
```

## 🛠️ Creating Your Own Server

Interested in creating your own MCP server? Visit the official documentation at [modelcontextprotocol.io](https://modelcontextprotocol.io/introduction) for comprehensive guides, best practices, and technical details on implementing MCP servers.

## 🤝 Contributing

See [CONTRIBUTING.md](CONTRIBUTING.md) for information about contributing to this repository.

## 🔒 Security

See [SECURITY.md](SECURITY.md) for reporting security vulnerabilities.

## 📜 License

This project is licensed under the MIT License - see the [LICENSE](LICENSE) file for details.

## 💬 Community

- [GitHub Discussions](https://github.com/orgs/modelcontextprotocol/discussions)

## ⭐ Support

If you find MCP servers useful, please consider starring the repository and contributing new servers or improvements!

---

Managed by Anthropic, but built together with the community. The Model Context Protocol is open source and we encourage everyone to contribute their own servers and improvements!<|MERGE_RESOLUTION|>--- conflicted
+++ resolved
@@ -265,11 +265,8 @@
 - **[Excel](https://github.com/haris-musa/excel-mcp-server)** - Excel manipulation including data reading/writing, worksheet management, formatting, charts, and pivot table.
 - **[Fantasy PL](https://github.com/rishijatia/fantasy-pl-mcp)** - Give your coding agent direct access to up-to date Fantasy Premier League data
 - **[fastn.ai – Unified API MCP Server](https://github.com/fastnai/mcp-fastn)** - A remote, dynamic MCP server with a unified API that connects to 1,000+ tools, actions, and workflows, featuring built-in authentication and monitoring.
-<<<<<<< HEAD
 - **[Federal Reserve Economic Data (FRED)](https://github.com/stefanoamorelli/fred-mcp-server)** (by Stefano Amorelli) - Community developed MCP server to interact with the Federal Reserve Economic Data.
-=======
 - **[FDIC BankFind MCP Server - (Unofficial)](https://github.com/clafollett/fdic-bank-find-mcp-server)** - The is a MCPserver that brings the power of FDIC BankFind APIs straight to your AI tools and workflows. Structured U.S. banking data, delivered with maximum vibes. 😎📊
->>>>>>> 8f425de2
 - **[Fetch](https://github.com/zcaceres/fetch-mcp)** - A server that flexibly fetches HTML, JSON, Markdown, or plaintext.
 - **[Fingertip](https://github.com/fingertip-com/fingertip-mcp)** - MCP server for Fingertip.com to search and create new sites.
 - **[Figma](https://github.com/GLips/Figma-Context-MCP)** - Give your coding agent direct access to Figma file data, helping it one-shot design implementation.
