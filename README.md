# Model Context Protocol servers

This repository is a collection of *reference implementations* for the [Model Context Protocol](https://modelcontextprotocol.io/) (MCP), as well as references
to community built servers and additional resources.

The servers in this repository showcase the versatility and extensibility of MCP, demonstrating how it can be used to give Large Language Models (LLMs) secure, controlled access to tools and data sources.
Each MCP server is implemented with either the [Typescript MCP SDK](https://github.com/modelcontextprotocol/typescript-sdk) or [Python MCP SDK](https://github.com/modelcontextprotocol/python-sdk).

> Note: Lists in this README are maintained in alphabetical order to minimize merge conflicts when adding new items.

## 🌟 Reference Servers

These servers aim to demonstrate MCP features and the TypeScript and Python SDKs.

- **[AWS KB Retrieval](src/aws-kb-retrieval-server)** - Retrieval from AWS Knowledge Base using Bedrock Agent Runtime
- **[Brave Search](src/brave-search)** - Web and local search using Brave's Search API
- **[EverArt](src/everart)** - AI image generation using various models
- **[Everything](src/everything)** - Reference / test server with prompts, resources, and tools
- **[Fetch](src/fetch)** - Web content fetching and conversion for efficient LLM usage
- **[Filesystem](src/filesystem)** - Secure file operations with configurable access controls
- **[Git](src/git)** - Tools to read, search, and manipulate Git repositories
- **[GitHub](src/github)** - Repository management, file operations, and GitHub API integration
- **[GitLab](src/gitlab)** - GitLab API, enabling project management
- **[Google Drive](src/gdrive)** - File access and search capabilities for Google Drive
- **[Google Maps](src/google-maps)** - Location services, directions, and place details
- **[Memory](src/memory)** - Knowledge graph-based persistent memory system
- **[PostgreSQL](src/postgres)** - Read-only database access with schema inspection
- **[Puppeteer](src/puppeteer)** - Browser automation and web scraping
- **[Redis](src/redis)** - Interact with Redis key-value stores
- **[Sentry](src/sentry)** - Retrieving and analyzing issues from Sentry.io
- **[Sequential Thinking](src/sequentialthinking)** - Dynamic and reflective problem-solving through thought sequences
- **[Slack](src/slack)** - Channel management and messaging capabilities
- **[Sqlite](src/sqlite)** - Database interaction and business intelligence capabilities
- **[Time](src/time)** - Time and timezone conversion capabilities

## 🤝 Third-Party Servers

### 🎖️ Official Integrations

Official integrations are maintained by companies building production ready MCP servers for their platforms.

- <img height="12" width="12" src="https://www.21st.dev/favicon.ico" alt="21st.dev Logo" /> **[21st.dev Magic](https://github.com/21st-dev/magic-mcp)** - Create crafted UI components inspired by the best 21st.dev design engineers.
- <img height="12" width="12" src="https://invoxx-public-bucket.s3.eu-central-1.amazonaws.com/frontend-resources/adfin-logo-small.svg" alt="Adfin Logo" /> **[Adfin](https://github.com/Adfin-Engineering/mcp-server-adfin)** - The only platform you need to get paid - all payments in one place, invoicing and accounting reconciliations with [Adfin](https://www.adfin.com/).
- <img height="12" width="12" src="https://www.agentql.com/favicon/favicon.png" alt="AgentQL Logo" /> **[AgentQL](https://github.com/tinyfish-io/agentql-mcp)** - Enable AI agents to get structured data from unstructured web with [AgentQL](https://www.agentql.com/).
- <img height="12" width="12" src="https://agentrpc.com/favicon.ico" alt="AgentRPC Logo" /> **[AgentRPC](https://github.com/agentrpc/agentrpc)** - Connect to any function, any language, across network boundaries using [AgentRPC](https://www.agentrpc.com/).
- <img height="12" width="12" src="https://aiven.io/favicon.ico" alt="Aiven Logo" /> **[Aiven](https://github.com/Aiven-Open/mcp-aiven)** - Navigate your [Aiven projects](https://go.aiven.io/mcp-server) and interact with the PostgreSQL®, Apache Kafka®, ClickHouse® and OpenSearch® services
- <img height="12" width="12" src="https://iotdb.apache.org/img/logo.svg" alt="Apache IoTDB Logo" /> **[Apache IoTDB](https://github.com/apache/iotdb-mcp-server)** - MCP Server for [Apache IoTDB](https://github.com/apache/iotdb) database and its tools
- <img height="12" width="12" src="https://apify.com/favicon.ico" alt="Apify Logo" /> **[Apify](https://github.com/apify/actors-mcp-server)** - [Actors MCP Server](https://apify.com/apify/actors-mcp-server): Use 3,000+ pre-built cloud tools to extract data from websites, e-commerce, social media, search engines, maps, and more
- <img height="12" width="12" src="https://2052727.fs1.hubspotusercontent-na1.net/hubfs/2052727/cropped-cropped-apimaticio-favicon-1-32x32.png" alt="APIMatic Logo" /> **[APIMatic MCP](https://github.com/apimatic/apimatic-validator-mcp)** - APIMatic MCP Server is used to validate OpenAPI specifications using [APIMatic](https://www.apimatic.io/). The server processes OpenAPI files and returns validation summaries by leveraging APIMatic’s API.
- <img height="12" width="12" src="https://www.datastax.com/favicon-32x32.png" alt="DataStax logo" /> **[Astra DB](https://github.com/datastax/astra-db-mcp)** - Comprehensive tools for managing collections and documents in a [DataStax Astra DB](https://www.datastax.com/products/datastax-astra) NoSQL database with a full range of operations such as create, update, delete, find, and associated bulk actions.
- <img height="12" width="12" src="https://assets.atlan.com/assets/atlan-a-logo-blue-background.png" alt="Atlan Logo" /> **[Atlan](https://github.com/atlanhq/agent-toolkit/tree/main/modelcontextprotocol)** - The Atlan Model Context Protocol server allows you to interact with the [Atlan](https://www.atlan.com/) services through multiple tools.
- <img height="12" width="12" src="https://resources.audiense.com/hubfs/favicon-1.png" alt="Audiense Logo" /> **[Audiense Insights](https://github.com/AudienseCo/mcp-audiense-insights)** - Marketing insights and audience analysis from [Audiense](https://www.audiense.com/products/audiense-insights) reports, covering demographic, cultural, influencer, and content engagement analysis.
- <img height="12" width="12" src="https://a0.awsstatic.com/libra-css/images/site/fav/favicon.ico" alt="AWS Logo" /> **[AWS](https://github.com/awslabs/mcp)** -  Specialized MCP servers that bring AWS best practices directly to your development workflow.
- <img height="12" width="12" src="https://axiom.co/favicon.ico" alt="Axiom Logo" /> **[Axiom](https://github.com/axiomhq/mcp-server-axiom)** - Query and analyze your Axiom logs, traces, and all other event data in natural language
- <img height="12" width="12" src="https://cdn-dynmedia-1.microsoft.com/is/content/microsoftcorp/acom_social_icon_azure" alt="Microsoft Azure Logo" /> **[Azure](https://github.com/Azure/azure-mcp)** - The Azure MCP Server gives MCP Clients access to key Azure services and tools like Azure Storage, Cosmos DB, the Azure CLI, and more.
- <img height="12" width="12" src="https://www.bankless.com/favicon.ico" alt="Bankless Logo" /> **[Bankless Onchain](https://github.com/bankless/onchain-mcp)** - Query Onchain data, like ERC20 tokens, transaction history, smart contract state.
- <img height="12" width="12" src="https://bicscan.io/favicon.png" alt="BICScan Logo" /> **[BICScan](https://github.com/ahnlabio/bicscan-mcp)** - Risk score / asset holdings of EVM blockchain address (EOA, CA, ENS) and even domain names.
- <img height="12" width="12" src="https://web-cdn.bitrise.io/favicon.ico" alt="Bitrise Logo" /> **[Bitrise](https://github.com/bitrise-io/bitrise-mcp)** - Chat with your builds, CI, and [more](https://bitrise.io/blog/post/chat-with-your-builds-ci-and-more-introducing-the-bitrise-mcp-server).
- <img height="12" width="12" src="https://www.box.com/favicon.ico" alt="Box Logo" /> **[Box](https://github.com/box-community/mcp-server-box)** - Interact with the Intelligent Content Management platform through Box AI.
- <img height="12" width="12" src="https://browserbase.com/favicon.ico" alt="Browserbase Logo" /> **[Browserbase](https://github.com/browserbase/mcp-server-browserbase)** - Automate browser interactions in the cloud (e.g. web navigation, data extraction, form filling, and more)
- <img height="12" width="12" src="https://www.chargebee.com/static/resources/brand/favicon.png" /> **[Chargebee](https://github.com/chargebee/agentkit/tree/main/modelcontextprotocol)** - MCP Server that connects AI agents to [Chargebee platform](https://www.chargebee.com).
- <img height="12" width="12" src="https://trychroma.com/_next/static/media/chroma-logo.ae2d6e4b.svg" /> **[Chroma](https://github.com/chroma-core/chroma-mcp)** - Embeddings, vector search, document storage, and full-text search with the open-source AI application database
- <img height="12" width="12" src="https://www.chronulus.com/favicon/chronulus-logo-blue-on-alpha-square-128x128.ico" alt="Chronulus AI Logo" /> **[Chronulus AI](https://github.com/ChronulusAI/chronulus-mcp)** - Predict anything with Chronulus AI forecasting and prediction agents.
- <img height="12" width="12" src="https://circleci.com/favicon.ico" alt="CircleCI Logo" /> **[CircleCI](https://github.com/CircleCI-Public/mcp-server-circleci)** - Enable AI Agents to fix build failures from CircleCI.
- <img height="12" width="12" src="https://clickhouse.com/favicon.ico" alt="ClickHouse Logo" /> **[ClickHouse](https://github.com/ClickHouse/mcp-clickhouse)** - Query your [ClickHouse](https://clickhouse.com/) database server.
- <img height="12" width="12" src="https://cdn.simpleicons.org/cloudflare" /> **[Cloudflare](https://github.com/cloudflare/mcp-server-cloudflare)** - Deploy, configure & interrogate your resources on the Cloudflare developer platform (e.g. Workers/KV/R2/D1)
- <img height="12" width="12" src="https://app.codacy.com/static/images/favicon-16x16.png" alt="Codacy Logo" /> **[Codacy](https://github.com/codacy/codacy-mcp-server/)** - Interact with [Codacy](https://www.codacy.com) API to query code quality issues, vulnerabilities, and coverage insights about your code.
- <img height="12" width="12" src="https://codelogic.com/wp-content/themes/codelogic/assets/img/favicon.png" alt="CodeLogic Logo" /> **[CodeLogic](https://github.com/CodeLogicIncEngineering/codelogic-mcp-server)** - Interact with [CodeLogic](https://codelogic.com), a Software Intelligence platform that graphs complex code and data architecture dependencies, to boost AI accuracy and insight.
- <img height="12" width="12" src="https://www.comet.com/favicon.ico" alt="Comet Logo" /> **[Comet Opik](https://github.com/comet-ml/opik-mcp)** - Query and analyze your [Opik](https://github.com/comet-ml/opik) logs, traces, prompts and all other telemtry data from your LLMs in natural language.
- <img height="12" width="12" src="https://www.convex.dev/favicon.ico" /> **[Convex](https://stack.convex.dev/convex-mcp-server)** - Introspect and query your apps deployed to Convex.
- <img height="12" width="12" src="http://app.itsdart.com/static/img/favicon.png" alt="Dart Logo" /> **[Dart](https://github.com/its-dart/dart-mcp-server)** - Interact with task, doc, and project data in [Dart](https://itsdart.com), an AI-native project management tool
- <img height="12" width="12" src="https://www.devhub.com/img/upload/favicon-196x196-dh.png" alt="DevHub Logo" /> **[DevHub](https://github.com/devhub/devhub-cms-mcp)** - Manage and utilize website content within the [DevHub](https://www.devhub.com) CMS platform
- <img height="12" width="12" src="https://e2b.dev/favicon.ico" alt="E2B Logo" /> **[E2B](https://github.com/e2b-dev/mcp-server)** - Run code in secure sandboxes hosted by [E2B](https://e2b.dev)
- <img height="12" width="12" src="https://static.edubase.net/media/brand/favicon/favicon-32x32.png" alt="EduBase Logo" /> **[EduBase](https://github.com/EduBase/MCP)** - Interact with [EduBase](https://www.edubase.net), a comprehensive e-learning platform with advanced quizzing, exam management, and content organization capabilities
- <img height="12" width="12" src="https://www.elastic.co/favicon.ico" alt="Elasticsearch Logo" /> **[Elasticsearch](https://github.com/elastic/mcp-server-elasticsearch)** - Query your data in [Elasticsearch](https://www.elastic.co/elasticsearch)
- <img height="12" width="12" src="https://esignatures.com/favicon.ico" alt="eSignatures Logo" /> **[eSignatures](https://github.com/esignaturescom/mcp-server-esignatures)** - Contract and template management for drafting, reviewing, and sending binding contracts.
- <img height="12" width="12" src="https://exa.ai/images/favicon-32x32.png" alt="Exa Logo" /> **[Exa](https://github.com/exa-labs/exa-mcp-server)** - Search Engine made for AIs by [Exa](https://exa.ai)
- <img height="12" width="12" src="https://fewsats.com/favicon.svg" alt="Fewsats Logo" /> **[Fewsats](https://github.com/Fewsats/fewsats-mcp)** - Enable AI Agents to purchase anything in a secure way using [Fewsats](https://fewsats.com)
- <img height="12" width="12" src="https://fibery.io/favicon.svg" alt="Fibery Logo" /> **[Fibery](https://github.com/Fibery-inc/fibery-mcp-server)** - Perform queries and entity operations in your [Fibery](https://fibery.io) workspace.
- <img height="12" width="12" src="https://financialdatasets.ai/favicon.ico" alt="Financial Datasets Logo" /> **[Financial Datasets](https://github.com/financial-datasets/mcp-server)** - Stock market API made for AI agents
- <img height="12" width="12" src="https://firecrawl.dev/favicon.ico" alt="Firecrawl Logo" /> **[Firecrawl](https://github.com/mendableai/firecrawl-mcp-server)** - Extract web data with [Firecrawl](https://firecrawl.dev)
- <img height="12" width="12" src="https://fireproof.storage/favicon.ico" alt="Fireproof Logo" /> **[Fireproof](https://github.com/fireproof-storage/mcp-database-server)** - Immutable ledger database with live synchronization
- <img height="12" width="12" src="https://gitee.com/favicon.ico" alt="Gitee Logo" /> **[Gitee](https://github.com/oschina/mcp-gitee)** - Gitee API integration, repository, issue, and pull request management, and more.
- <img height="12" width="12" src="https://cdn.prod.website-files.com/6605a2979ff17b2cd1939cd4/6605a460de47e7596ed84f06_icon256.png" alt="gotoHuman Logo" /> **[gotoHuman](https://github.com/gotohuman/gotohuman-mcp-server)** - Human-in-the-loop platform - Allow AI agents and automations to send requests for approval to your [gotoHuman](https://www.gotohuman.com) inbox.
- <img height="12" width="12" src="https://grafana.com/favicon.ico" alt="Grafana Logo" /> **[Grafana](https://github.com/grafana/mcp-grafana)** - Search dashboards, investigate incidents and query datasources in your Grafana instance
- <img height="12" width="12" src="https://framerusercontent.com/images/KCOWBYLKunDff1Dr452y6EfjiU.png" alt="Graphlit Logo" /> **[Graphlit](https://github.com/graphlit/graphlit-mcp-server)** - Ingest anything from Slack to Gmail to podcast feeds, in addition to web crawling, into a searchable [Graphlit](https://www.graphlit.com) project.
- <img height="12" width="12" src="https://greptime.com/favicon.ico" alt="Greptime Logo" /> **[GreptimeDB](https://github.com/GreptimeTeam/greptimedb-mcp-server)** - Provides AI assistants with a secure and structured way to explore and analyze data in [GreptimeDB](https://github.com/GreptimeTeam/greptimedb).
- <img height="12" width="12" src="https://www.herokucdn.com/favicons/favicon.ico" alt="Heroku Logo" /> **[Heroku](https://github.com/heroku/heroku-mcp-server)** - Interact with the Heroku Platform through LLM-driven tools for managing apps, add-ons, dynos, databases, and more.
- <img height="12" width="12" src="https://img.alicdn.com/imgextra/i3/O1CN01d9qrry1i6lTNa2BRa_!!6000000004364-2-tps-218-200.png" alt="Hologres Logo" /> **[Hologres](https://github.com/aliyun/alibabacloud-hologres-mcp-server)** - Connect to a [Hologres](https://www.alibabacloud.com/en/product/hologres) instance, get table metadata, query and analyze data.
- <img height="12" width="12" src="https://hyperbrowser-assets-bucket.s3.us-east-1.amazonaws.com/Hyperbrowser-logo.png" alt="Hyperbrowsers23 Logo" /> **[Hyperbrowser](https://github.com/hyperbrowserai/mcp)** - [Hyperbrowser](https://www.hyperbrowser.ai/) is the next-generation platform empowering AI agents and enabling effortless, scalable browser automation.
- **[IBM wxflows](https://github.com/IBM/wxflows/tree/main/examples/mcp/javascript)** - Tool platform by IBM to build, test and deploy tools for any data source
- <img height="12" width="12" src="https://forevervm.com/icon.png" alt="ForeverVM Logo" /> **[ForeverVM](https://github.com/jamsocket/forevervm/tree/main/javascript/mcp-server)** - Run Python in a code sandbox.
- <img height="12" width="12" src="https://www.getinboxzero.com/icon.png" alt="Inbox Zero Logo" /> **[Inbox Zero](https://github.com/elie222/inbox-zero/tree/main/apps/mcp-server)** - AI personal assistant for email [Inbox Zero](https://www.getinboxzero.com)
- <img height="12" width="12" src="https://inkeep.com/favicon.ico" alt="Inkeep Logo" /> **[Inkeep](https://github.com/inkeep/mcp-server-python)** - RAG Search over your content powered by [Inkeep](https://inkeep.com)
- <img height="12" width="12" src="https://integration.app/favicon.ico" alt="Integration App Icon" /> **[Integration App](https://github.com/integration-app/mcp-server)** - Interact with any other SaaS applications on behalf of your customers.
- <img height="12" width="12" src="https://cdn.simpleicons.org/jetbrains" /> **[JetBrains](https://github.com/JetBrains/mcp-jetbrains)** – Work on your code with JetBrains IDEs
- <img height="12" width="12" src="https://kagi.com/favicon.ico" alt="Kagi Logo" /> **[Kagi Search](https://github.com/kagisearch/kagimcp)** - Search the web using Kagi's search API
- <img height="12" width="12" src="https://connection.keboola.com/favicon.ico" alt="Keboola Logo" /> **[Keboola](https://github.com/keboola/keboola-mcp-server)** - Build robust data workflows, integrations, and analytics on a single intuitive platform.
- <img height="12" width="12" src="https://raw.githubusercontent.com/klavis-ai/klavis/main/static/klavis-ai.png" alt="Klavis Logo" /> **[Klavis ReportGen](https://github.com/Klavis-AI/klavis/tree/main/mcp_servers/report_generation)** - Create professional reports from a simple user query.
- <img height="12" width="12" src="https://laratranslate.com/favicon.ico" alt="Lara Translate Logo" /> **[Lara Translate](https://github.com/translated/lara-mcp)** - MCP Server for Lara Translate API, enabling powerful translation capabilities with support for language detection and context-aware translations.
- <img height="12" width="12" src="https://logfire.pydantic.dev/favicon.ico" alt="Logfire Logo" /> **[Logfire](https://github.com/pydantic/logfire-mcp)** - Provides access to OpenTelemetry traces and metrics through Logfire.
- <img height="12" width="12" src="https://langfuse.com/favicon.ico" alt="Langfuse Logo" /> **[Langfuse Prompt Management](https://github.com/langfuse/mcp-server-langfuse)** - Open-source tool for collaborative editing, versioning, evaluating, and releasing prompts.
- <img height="12" width="12" src="https://lingo.dev/favicon.ico" alt="Lingo.dev Logo" /> **[Lingo.dev](https://github.com/lingodotdev/lingo.dev/blob/main/mcp.md)** - Make your AI agent speak every language on the planet, using [Lingo.dev](https://lingo.dev) Localization Engine.
- <img height="12" width="12" src="https://www.mailgun.com/favicon.ico" alt="Mailgun Logo" /> **[Mailgun](https://github.com/mailgun/mailgun-mcp-server)** - Interact with Mailgun API.
- <img height="12" width="12" src="https://www.make.com/favicon.ico" alt="Make Logo" /> **[Make](https://github.com/integromat/make-mcp-server)** - Turn your [Make](https://www.make.com/) scenarios into callable tools for AI assistants.
- <img height="12" width="12" src="https://googleapis.github.io/genai-toolbox/favicons/favicon.ico" alt="MCP Toolbox for Databases Logo" /> **[MCP Toolbox for Databases](https://github.com/googleapis/genai-toolbox)** - Open source MCP server specializing in easy, fast, and secure tools for Databases.
- <img height="12" width="12" src="https://www.meilisearch.com/favicon.ico" alt="Meilisearch Logo" /> **[Meilisearch](https://github.com/meilisearch/meilisearch-mcp)** - Interact & query with Meilisearch (Full-text & semantic search API)
- <img height="12" width="12" src="https://metoro.io/static/images/logos/Metoro.svg" /> **[Metoro](https://github.com/metoro-io/metoro-mcp-server)** - Query and interact with kubernetes environments monitored by Metoro
- <img height="12" width="12" src="https://milvus.io/favicon-32x32.png" /> **[Milvus](https://github.com/zilliztech/mcp-server-milvus)** - Search, Query and interact with data in your Milvus Vector Database.
- <img height="12" width="12" src="https://console.gomomento.com/favicon.ico" /> **[Momento](https://github.com/momentohq/mcp-momento)** - Momento Cache lets you quickly improve your performance, reduce costs, and handle load at any scale.
- <img height="12" width="12" src="https://www.motherduck.com/favicon.ico" alt="MotherDuck Logo" /> **[MotherDuck](https://github.com/motherduckdb/mcp-server-motherduck)** - Query and analyze data with MotherDuck and local DuckDB
- <img height="12" width="12" src="https://needle-ai.com/images/needle-logo-orange-2-rounded.png" alt="Needle AI Logo" /> **[Needle](https://github.com/needle-ai/needle-mcp)** - Production-ready RAG out of the box to search and retrieve data from your own documents.
- <img height="12" width="12" src="https://neo4j.com/favicon.ico" alt="Neo4j Logo" /> **[Neo4j](https://github.com/neo4j-contrib/mcp-neo4j/)** - Neo4j graph database server (schema + read/write-cypher) and separate graph database backed memory
- <img height="12" width="12" src="https://avatars.githubusercontent.com/u/183852044?s=48&v=4" alt="Neon Logo" /> **[Neon](https://github.com/neondatabase/mcp-server-neon)** - Interact with the Neon serverless Postgres platform
- <img height="12" width="12" src="https://avatars.githubusercontent.com/u/4792552?s=200&v=4" alt="Notion Logo" /> **[Notion](https://github.com/makenotion/notion-mcp-server#readme)** - This project implements an MCP server for the Notion API.
- <img height="12" width="12" src="https://avatars.githubusercontent.com/u/82347605?s=48&v=4" alt="OceanBase Logo" /> **[OceanBase](https://github.com/oceanbase/mcp-oceanbase)** - MCP Server for OceanBase database and its tools
- <img height="12" width="12" src="https://docs.octagonagents.com/logo.svg" alt="Octagon Logo" /> **[Octagon](https://github.com/OctagonAI/octagon-mcp-server)** - Deliver real-time investment research with extensive private and public market data.
- <img height="12" width="12" src="https://maps.olakrutrim.com/favicon.ico" alt="Ola Maps" /> **[OlaMaps](https://pypi.org/project/ola-maps-mcp-server)** - Official Ola Maps MCP Server for services like geocode, directions, place details and many more.
- <img height="12" width="12" src="https://oxylabs.io/favicon.ico" alt="Oxylabs Logo" /> **[Oxylabs](https://github.com/oxylabs/oxylabs-mcp)** - Scrape websites with Oxylabs Web API, supporting dynamic rendering and parsing for structured data extraction.
- <img height="12" width="12" src="https://developer.paddle.com/favicon.svg" alt="Paddle Logo" /> **[Paddle](https://github.com/PaddleHQ/paddle-mcp-server)** - Interact with the Paddle API. Manage product catalog, billing and subscriptions, and reports.
- <img height="12" width="12" src="https://www.paypalobjects.com/webstatic/icon/favicon.ico" alt="PayPal Logo" /> **[PayPal](https://mcp.paypal.com)** - PayPal's official MCP server.
- <img height="12" width="12" src="https://www.perplexity.ai/favicon.ico" alt="Perplexity Logo" /> **[Perplexity](https://github.com/ppl-ai/modelcontextprotocol)** - An MCP server that connects to Perplexity's Sonar API, enabling real-time web-wide research in conversational AI.
- <img height="12" width="12" src="https://avatars.githubusercontent.com/u/54333248" /> **[Pinecone](https://github.com/pinecone-io/pinecone-mcp)** - [Pinecone](https://docs.pinecone.io/guides/operations/mcp-server)'s developer MCP Server assist developers in searching documentation and managing data within their development environment.
- <img height="12" width="12" src="https://avatars.githubusercontent.com/u/54333248" /> **[Pinecone Assistant](https://github.com/pinecone-io/assistant-mcp)** - Retrieves context from your [Pinecone Assistant](https://docs.pinecone.io/guides/assistant/mcp-server) knowledge base.
- <img height="12" width="12" src="https://avatars.githubusercontent.com/u/1529926" /> **[Redis](https://github.com/redis/mcp-redis/)** - The Redis official MCP Server offers an interface to manage and search data in Redis.
- <img height="12" width="12" src="https://avatars.githubusercontent.com/u/1529926" /> **[Redis Cloud API](https://github.com/redis/mcp-redis-cloud/)** - The Redis Cloud API MCP Server allows you to manage your Redis Cloud resources using natural language.
- <img height="12" width="12" src="https://qdrant.tech/img/brand-resources-logos/logomark.svg" /> **[Qdrant](https://github.com/qdrant/mcp-server-qdrant/)** - Implement semantic memory layer on top of the Qdrant vector search engine
- <img height="12" width="12" src="https://www.ramp.com/favicon.ico" /> **[Ramp](https://github.com/ramp-public/ramp-mcp)** - Interact with [Ramp](https://ramp.com)'s Developer API to run analysis on your spend and gain insights leveraging LLMs
- **[Raygun](https://github.com/MindscapeHQ/mcp-server-raygun)** - Interact with your crash reporting and real using monitoring data on your Raygun account
- <img height="12" width="12" src="https://www.rember.com/favicon.ico" alt="Rember Logo" /> **[Rember](https://github.com/rember/rember-mcp)** - Create spaced repetition flashcards in [Rember](https://rember.com) to remember anything you learn in your chats
- <img height="12" width="12" src="https://riza.io/favicon.ico" alt="Riza logo" /> **[Riza](https://github.com/riza-io/riza-mcp)** - Arbitrary code execution and tool-use platform for LLMs by [Riza](https://riza.io)
- <img height="12" width="12" src="https://pics.fatwang2.com/56912e614b35093426c515860f9f2234.svg" /> [Search1API](https://github.com/fatwang2/search1api-mcp) - One API for Search, Crawling, and Sitemaps
- <img height="12" width="12" src="https://screenshotone.com/favicon.ico" alt="ScreenshotOne Logo" /> **[ScreenshotOne](https://github.com/screenshotone/mcp/)** - Render website screenshots with [ScreenshotOne](https://screenshotone.com/)
- <img height="12" width="12" src="https://semgrep.dev/favicon.ico" alt="Semgrep Logo" /> **[Semgrep](https://github.com/semgrep/mcp)** - Enable AI agents to secure code with [Semgrep](https://semgrep.dev/).
- <img height="12" width="12" src="https://www.singlestore.com/favicon-32x32.png?v=277b9cbbe31e8bc416504cf3b902d430"/> **[SingleStore](https://github.com/singlestore-labs/mcp-server-singlestore)** - Interact with the SingleStore database platform
- <img height="12" width="12" src="https://www.starrocks.io/favicon.ico" alt="StarRocks Logo" /> **[StarRocks](https://github.com/StarRocks/mcp-server-starrocks)** - Interact with [StarRocks](https://www.starrocks.io/)
- <img height="12" width="12" src="https://stripe.com/favicon.ico" alt="Stripe Logo" /> **[Stripe](https://github.com/stripe/agent-toolkit)** - Interact with Stripe API
- <img height="12" width="12" src="https://tavily.com/favicon.ico" alt="Tavily Logo" /> **[Tavily](https://github.com/tavily-ai/tavily-mcp)** - Search engine for AI agents (search + extract) powered by [Tavily](https://tavily.com/)
- <img height="12" width="12" src="https://thirdweb.com/favicon.ico" alt="Thirdweb Logo" /> **[Thirdweb](https://github.com/thirdweb-dev/ai/tree/main/python/thirdweb-mcp)** - Read/write to over 2k blockchains, enabling data querying, contract analysis/deployment, and transaction execution, powered by [Thirdweb](https://thirdweb.com/)
- <img height="12" width="12" src="https://www.tinybird.co/favicon.ico" alt="Tinybird Logo" /> **[Tinybird](https://github.com/tinybirdco/mcp-tinybird)** - Interact with Tinybird serverless ClickHouse platform
- <img height="12" width="12" src="https://unifai.network/favicon.ico" alt="UnifAI Logo" /> **[UnifAI](https://github.com/unifai-network/unifai-mcp-server)** - Dynamically search and call tools using [UnifAI Network](https://unifai.network)
- <img height="12" width="12" src="https://framerusercontent.com/images/plcQevjrOYnyriuGw90NfQBPoQ.jpg" alt="Unstructured Logo" /> **[Unstructured](https://github.com/Unstructured-IO/UNS-MCP)** - Set up and interact with your unstructured data processing workflows in [Unstructured Platform](https://unstructured.io)
- **[Vectorize](https://github.com/vectorize-io/vectorize-mcp-server/)** - [Vectorize](https://vectorize.io) MCP server for advanced retrieval, Private Deep Research, Anything-to-Markdown file extraction and text chunking.
- <img height="12" width="12" src="https://verodat.io/assets/favicon-16x16.png" alt="Verodat Logo" /> **[Verodat](https://github.com/Verodat/verodat-mcp-server)** - Interact with Verodat AI Ready Data platform
- <img height="12" width="12" src="https://www.veyrax.com/favicon.ico" alt="VeyraX Logo" /> **[VeyraX](https://github.com/VeyraX/veyrax-mcp)** - Single tool to control all 100+ API integrations, and UI components
- <img height="12" width="12" src="https://www.xero.com/favicon.ico" alt="Xero Logo" /> **[Xero](https://github.com/XeroAPI/xero-mcp-server)** - Interact with the accounting data in your business using our official MCP server
- <img height="12" width="12" src="https://cdn.zapier.com/zapier/images/favicon.ico" alt="Zapier Logo" /> **[Zapier](https://zapier.com/mcp)** - Connect your AI Agents to 8,000 apps instantly.
- **[ZenML](https://github.com/zenml-io/mcp-zenml)** - Interact with your MLOps and LLMOps pipelines through your [ZenML](https://www.zenml.io) MCP server

### 🌎 Community Servers

A growing set of community-developed and maintained servers demonstrates various applications of MCP across different domains.

> **Note:** Community servers are **untested** and should be used at **your own risk**. They are not affiliated with or endorsed by Anthropic.
- **[Ableton Live](https://github.com/Simon-Kansara/ableton-live-mcp-server)** - an MCP server to control Ableton Live.
- **[Airbnb](https://github.com/openbnb-org/mcp-server-airbnb)** - Provides tools to search Airbnb and get listing details.
- **[AI Agent Marketplace Index](https://github.com/AI-Agent-Hub/ai-agent-marketplace-index-mcp)** - MCP server to search more than 5000+ AI agents and tools of various categories from [AI Agent Marketplace Index](http://www.deepnlp.org/store/ai-agent) and monitor traffic of AI Agents.
- **[Algorand](https://github.com/GoPlausible/algorand-mcp)** - A comprehensive MCP server for tooling interactions (40+) and resource accessibility (60+) plus many useful prompts for interacting with the Algorand blockchain.
- **[Airflow](https://github.com/yangkyeongmo/mcp-server-apache-airflow)** - A MCP Server that connects to [Apache Airflow](https://airflow.apache.org/) using official python client.
- **[Airtable](https://github.com/domdomegg/airtable-mcp-server)** - Read and write access to [Airtable](https://airtable.com/) databases, with schema inspection.
- **[Airtable](https://github.com/felores/airtable-mcp)** - Airtable Model Context Protocol Server.
- **[AlphaVantage](https://github.com/calvernaz/alphavantage)** - MCP server for stock market data API [AlphaVantage](https://www.alphavantage.co)
- **[Amadeus](https://github.com/donghyun-chae/mcp-amadeus)** (by donghyun-chae) - An MCP server to access, explore, and interact with Amadeus Flight Offers Search API for retrieving detailed flight options, including airline, times, duration, and pricing data.
- **[Anki](https://github.com/scorzeth/anki-mcp-server)** - An MCP server for interacting with your [Anki](https://apps.ankiweb.net) decks and cards.
- **[Any Chat Completions](https://github.com/pyroprompts/any-chat-completions-mcp)** - Interact with any OpenAI SDK Compatible Chat Completions API like OpenAI, Perplexity, Groq, xAI and many more.
- **[Apple Calendar](https://github.com/Omar-v2/mcp-ical)** - An MCP server that allows you to interact with your MacOS Calendar through natural language, including features such as event creation, modification, schedule listing, finding free time slots etc.
- **[ArangoDB](https://github.com/ravenwits/mcp-server-arangodb)** - MCP Server that provides database interaction capabilities through [ArangoDB](https://arangodb.com/).
- **[Arduino](https://github.com/vishalmysore/choturobo)** - MCP Server that enables AI-powered robotics using Claude AI and Arduino (ESP32) for real-world automation and interaction with robots.
- **[Atlassian](https://github.com/sooperset/mcp-atlassian)** - Interact with Atlassian Cloud products (Confluence and Jira) including searching/reading Confluence spaces/pages, accessing Jira issues, and project metadata.
- **[Attestable MCP](https://github.com/co-browser/attestable-mcp-server)** - An MCP server running inside a trusted execution environment (TEE) via Gramine, showcasing remote attestation using [RA-TLS](https://gramine.readthedocs.io/en/stable/attestation.html). This allows an MCP client to verify the server before conencting.
- **[AWS](https://github.com/rishikavikondala/mcp-server-aws)** - Perform operations on your AWS resources using an LLM.
- **[AWS Athena](https://github.com/lishenxydlgzs/aws-athena-mcp)** - A MCP server for AWS Athena to run SQL queries on Glue Catalog.
- **[AWS Cost Explorer](https://github.com/aarora79/aws-cost-explorer-mcp-server)** - Optimize your AWS spend (including Amazon Bedrock spend) with this MCP server by examining spend across regions, services, instance types and foundation models ([demo video](https://www.youtube.com/watch?v=WuVOmYLRFmI&feature=youtu.be)).
- **[AWS Resources Operations](https://github.com/baryhuang/mcp-server-aws-resources-python)** - Run generated python code to securely query or modify any AWS resources supported by boto3.
- **[AWS S3](https://github.com/aws-samples/sample-mcp-server-s3)** - A sample MCP server for AWS S3 that flexibly fetches objects from S3 such as PDF documents.
- **[Azure ADX](https://github.com/pab1it0/adx-mcp-server)** - Query and analyze Azure Data Explorer databases.
- **[Azure DevOps](https://github.com/Vortiago/mcp-azure-devops)** - An MCP server that provides a bridge to Azure DevOps services, enabling AI assistants to query and manage work items.
- **[Baidu AI Search](https://github.com/baidubce/app-builder/tree/master/python/mcp_server/ai_search)** - Web search with Baidu Cloud's AI Search
- **[Base Free USDC Transfer](https://github.com/magnetai/mcp-free-usdc-transfer)** - Send USDC on [Base](https://base.org) for free using Claude AI! Built with [Coinbase CDP](https://docs.cdp.coinbase.com/mpc-wallet/docs/welcome).
* **[Basic Memory](https://github.com/basicmachines-co/basic-memory)** - Local-first knowledge management system that builds a semantic graph from Markdown files, enabling persistent memory across conversations with LLMs.
- **[BigQuery](https://github.com/LucasHild/mcp-server-bigquery)** (by LucasHild) - This server enables LLMs to inspect database schemas and execute queries on BigQuery.
- **[BigQuery](https://github.com/ergut/mcp-bigquery-server)** (by ergut) - Server implementation for Google BigQuery integration that enables direct BigQuery database access and querying capabilities
- **[Bing Web Search API](https://github.com/leehanchung/bing-search-mcp)** (by hanchunglee) - Server implementation for Microsoft Bing Web Search API.
- **[Bitable MCP](https://github.com/lloydzhou/bitable-mcp)** (by lloydzhou) - MCP server provides access to Lark Bitable through the Model Context Protocol. It allows users to interact with Bitable tables using predefined tools.
- **[Blender](https://github.com/ahujasid/blender-mcp)** (by ahujasid) - Blender integration allowing prompt enabled 3D scene creation, modeling and manipulation.
- **[browser-use](https://github.com/co-browser/browser-use-mcp-server)** (by co-browser) - browser-use MCP server with dockerized playwright + chromium + vnc. supports stdio & resumable http.
- **[Bsc-mcp](https://github.com/TermiX-official/bsc-mcp)** The first MCP server that serves as the bridge between AI and BNB Chain, enabling AI agents to execute complex on-chain operations through seamless integration with the BNB Chain, including transfer, swap, launch, security check on any token and even more.
- **[Calculator](https://github.com/githejie/mcp-server-calculator)** - This server enables LLMs to use calculator for precise numerical calculations.
- **[CFBD API](https://github.com/lenwood/cfbd-mcp-server)** - An MCP server for the [College Football Data API](https://collegefootballdata.com/).
- **[ChatMCP](https://github.com/AI-QL/chat-mcp)** – An Open Source Cross-platform GUI Desktop application compatible with Linux, macOS, and Windows, enabling seamless interaction with MCP servers across dynamically selectable LLMs, by **[AIQL](https://github.com/AI-QL)**
- **[ChatSum](https://github.com/mcpso/mcp-server-chatsum)** - Query and Summarize chat messages with LLM. by [mcpso](https://mcp.so)
- **[Chess.com](https://github.com/pab1it0/chess-mcp)** - Access Chess.com player data, game records, and other public information through standardized MCP interfaces, allowing AI assistants to search and analyze chess information.
- **[Chroma](https://github.com/privetin/chroma)** - Vector database server for semantic document search and metadata filtering, built on Chroma
- **[ClaudePost](https://github.com/ZilongXue/claude-post)** - ClaudePost enables seamless email management for Gmail, offering secure features like email search, reading, and sending.
- **[Cloudinary](https://github.com/felores/cloudinary-mcp-server)** - Cloudinary Model Context Protocol Server to upload media to Cloudinary and get back the media link and details.
- **[code-assistant](https://github.com/stippi/code-assistant)** - A coding assistant MCP server that allows to explore a code-base and make changes to code. Should be used with trusted repos only (insufficient protection against prompt injections).
- **[code-executor](https://github.com/bazinga012/mcp_code_executor)** - An MCP server that allows LLMs to execute Python code within a specified Conda environment.
- **[code-sandbox-mcp](https://github.com/Automata-Labs-team/code-sandbox-mcp)** - An MCP server to create secure code sandbox environment for executing code within Docker containers.
- **[cognee-mcp](https://github.com/topoteretes/cognee/tree/main/cognee-mcp)** - GraphRAG memory server with customizable ingestion, data processing and search
- **[coin_api_mcp](https://github.com/longmans/coin_api_mcp)** - Provides access to [coinmarketcap](https://coinmarketcap.com/) cryptocurrency data.
- **[Contentful-mcp](https://github.com/ivo-toby/contentful-mcp)** - Read, update, delete, publish content in your [Contentful](https://contentful.com) space(s) from this MCP Server.
- **[crypto-feargreed-mcp](https://github.com/kukapay/crypto-feargreed-mcp)**  -  Providing real-time and historical Crypto Fear & Greed Index data.
- **[cryptopanic-mcp-server](https://github.com/kukapay/cryptopanic-mcp-server)** - Providing latest cryptocurrency news to AI agents, powered by CryptoPanic.
- **[Dappier](https://github.com/DappierAI/dappier-mcp)** - Connect LLMs to real-time, rights-cleared, proprietary data from trusted sources. Access specialized models for Real-Time Web Search, News, Sports, Financial Data, Crypto, and premium publisher content. Explore data models at [marketplace.dappier.com](https://marketplace.dappier.com/marketplace).
- **[Databricks](https://github.com/JordiNeil/mcp-databricks-server)** - Allows LLMs to run SQL queries, list and get details of jobs executions in a Databricks account.
- **[Datadog](https://github.com/GeLi2001/datadog-mcp-server)** - Datadog MCP Server for application tracing, monitoring, dashboard, incidents queries built on official datadog api.
- **[Data Exploration](https://github.com/reading-plus-ai/mcp-server-data-exploration)** - MCP server for autonomous data exploration on .csv-based datasets, providing intelligent insights with minimal effort. NOTE: Will execute arbitrary Python code on your machine, please use with caution!
- **[Dataset Viewer](https://github.com/privetin/dataset-viewer)** - Browse and analyze Hugging Face datasets with features like search, filtering, statistics, and data export
- **[DBHub](https://github.com/bytebase/dbhub/)** - Universal database MCP server connecting to MySQL, PostgreSQL, SQLite, DuckDB and etc.
- **[DeepSeek MCP Server](https://github.com/DMontgomery40/deepseek-mcp-server)** - Model Context Protocol server integrating DeepSeek's advanced language models, in addition to [other useful API endpoints](https://github.com/DMontgomery40/deepseek-mcp-server?tab=readme-ov-file#features)
- **[Deepseek_R1](https://github.com/66julienmartin/MCP-server-Deepseek_R1)** - A Model Context Protocol (MCP) server implementation connecting Claude Desktop with DeepSeek's language models (R1/V3)
- **[deepseek-thinker-mcp](https://github.com/ruixingshi/deepseek-thinker-mcp)** - A MCP (Model Context Protocol) provider Deepseek reasoning content to MCP-enabled AI Clients, like Claude Desktop. Supports access to Deepseek's thought processes from the Deepseek API service or from a local Ollama server.
- **[Descope](https://github.com/descope-sample-apps/descope-mcp-server)** - An MCP server to integrate with [Descope](https://descope.com) to search audit logs, manage users, and more.
- **[DevRev](https://github.com/kpsunil97/devrev-mcp-server)** - An MCP server to integrate with DevRev APIs to search through your DevRev Knowledge Graph where objects can be imported from diff. sources listed [here](https://devrev.ai/docs/import#available-sources).
- **[Dicom](https://github.com/ChristianHinge/dicom-mcp)** - An MCP server to query and retrieve medical images and for parsing and reading dicom-encapsulated documents (pdf etc.). 
- **[Dify](https://github.com/YanxingLiu/dify-mcp-server)** - A simple implementation of an MCP server for dify workflows.
- **[Discord](https://github.com/v-3/discordmcp)** - A MCP server to connect to Discord guilds through a bot and read and write messages in channels
- **[Discord](https://github.com/SaseQ/discord-mcp)** - A MCP server, which connects to Discord through a bot, and provides comprehensive integration with Discord.
- **[Discord](https://github.com/Klavis-AI/klavis/tree/main/mcp_servers/discord)** - For Discord API integration by Klavis AI
- **[Discourse](https://github.com/AshDevFr/discourse-mcp-server)** - A MCP server to search Discourse posts on a Discourse forum.
- **[Docker](https://github.com/ckreiling/mcp-server-docker)** - Integrate with Docker to manage containers, images, volumes, and networks.
- **[DPLP](https://github.com/szeider/mcp-dblp)**  - Searches the [DBLP](https://dblp.org) computer science bibliography database.
- **[Drupal](https://github.com/Omedia/mcp-server-drupal)** - Server for interacting with [Drupal](https://www.drupal.org/project/mcp) using STDIO transport layer.
- **[dune-analytics-mcp](https://github.com/kukapay/dune-analytics-mcp)** -  A mcp server that bridges Dune Analytics data to AI agents.
- **[EdgeOne Pages MCP](https://github.com/TencentEdgeOne/edgeone-pages-mcp)** - An MCP service for deploying HTML content to EdgeOne Pages and obtaining a publicly accessible URL.
- **[Elasticsearch](https://github.com/cr7258/elasticsearch-mcp-server)** - MCP server implementation that provides Elasticsearch interaction.
- **[ElevenLabs](https://github.com/mamertofabian/elevenlabs-mcp-server)** - A server that integrates with ElevenLabs text-to-speech API capable of generating full voiceovers with multiple voices.
- **[Ergo Blockchain MCP](https://github.com/marctheshark3/ergo-mcp)** -An MCP server to integrate Ergo Blockchain Node and Explorer APIs for checking address balances, analyzing transactions, viewing transaction history, performing forensic analysis of addresses, searching for tokens, and monitoring network status.
- **[Eunomia](https://github.com/whataboutyou-ai/eunomia-MCP-server)** - Extension of the Eunomia framework that connects Eunomia instruments with MCP servers
- **[EVM MCP Server](https://github.com/mcpdotdirect/evm-mcp-server)** - Comprehensive blockchain services for 30+ EVM networks, supporting native tokens, ERC20, NFTs, smart contracts, transactions, and ENS resolution.
- **[Everything Search](https://github.com/mamertofabian/mcp-everything-search)** - Fast file searching capabilities across Windows (using [Everything SDK](https://www.voidtools.com/support/everything/sdk/)), macOS (using mdfind command), and Linux (using locate/plocate command).
- **[Excel](https://github.com/haris-musa/excel-mcp-server)** - Excel manipulation including data reading/writing, worksheet management, formatting, charts, and pivot table.
- **[Fantasy PL](https://github.com/rishijatia/fantasy-pl-mcp)** - Give your coding agent direct access to up-to date Fantasy Premier League data
- **[fastn.ai – Unified API MCP Server](https://github.com/fastnai/mcp-fastn)** - A remote, dynamic MCP server with a unified API that connects to 1,000+ tools, actions, and workflows, featuring built-in authentication and monitoring.
- **[Fetch](https://github.com/zcaceres/fetch-mcp)** - A server that flexibly fetches HTML, JSON, Markdown, or plaintext.
- **[Fingertip](https://github.com/fingertip-com/fingertip-mcp)** - MCP server for Fingertip.com to search and create new sites.
- **[Figma](https://github.com/GLips/Figma-Context-MCP)** - Give your coding agent direct access to Figma file data, helping it one-shot design implementation.
- **[Firebase](https://github.com/gannonh/firebase-mcp)** - Server to interact with Firebase services including Firebase Authentication, Firestore, and Firebase Storage.
- **[FireCrawl](https://github.com/vrknetha/mcp-server-firecrawl)** - Advanced web scraping with JavaScript rendering, PDF support, and smart rate limiting
- **[FlightRadar24](https://github.com/sunsetcoder/flightradar24-mcp-server)** - A Claude Desktop MCP server that helps you track flights in real-time using Flightradar24 data.
- **[Ghost](https://github.com/MFYDev/ghost-mcp)** - A Model Context Protocol (MCP) server for interacting with Ghost CMS through LLM interfaces like Claude.
- **[Github Actions](https://github.com/ko1ynnky/github-actions-mcp-server)** - A Model Context Protocol (MCP) server for interacting with Github Actions.
- **[Glean](https://github.com/longyi1207/glean-mcp-server)** - A server that uses Glean API to search and chat.
- **[Gmail](https://github.com/GongRzhe/Gmail-MCP-Server)** - A Model Context Protocol (MCP) server for Gmail integration in Claude Desktop with auto authentication support.
- **[Gmail Headless](https://github.com/baryhuang/mcp-headless-gmail)** - Remote hostable MCP server that can get and send Gmail messages without local credential or file system setup.
- **[Goal Story](https://github.com/hichana/goalstory-mcp)** - a Goal Tracker and Visualization Tool for personal and professional development.
- **[GOAT](https://github.com/goat-sdk/goat/tree/main/typescript/examples/by-framework/model-context-protocol)** - Run more than +200 onchain actions on any blockchain including Ethereum, Solana and Base.
- **[Godot](https://github.com/Coding-Solo/godot-mcp)** - A MCP server providing comprehensive Godot engine integration for project editing, debugging, and scene management.
- **[Golang Filesystem Server](https://github.com/mark3labs/mcp-filesystem-server)** - Secure file operations with configurable access controls built with Go!
- **[Goodnews](https://github.com/VectorInstitute/mcp-goodnews)** - A simple MCP server that delivers curated positive and uplifting news stories.
- **[Google Calendar](https://github.com/v-3/google-calendar)** - Integration with Google Calendar to check schedules, find time, and add/delete events
- **[Google Calendar](https://github.com/nspady/google-calendar-mcp)** - Google Calendar MCP Server for managing Google calendar events. Also supports searching for events by attributes like title and location.
- **[Google Custom Search](https://github.com/adenot/mcp-google-search)** - Provides Google Search results via the Google Custom Search API
- **[Google Tasks](https://github.com/zcaceres/gtasks-mcp)** - Google Tasks API Model Context Protocol Server.
- **[GraphQL Schema](https://github.com/hannesj/mcp-graphql-schema)** - Allow LLMs to explore large GraphQL schemas without bloating the context.
- **[HDW LinkedIn](https://github.com/horizondatawave/hdw-mcp-server)** - Access to profile data and management of user account with [HorizonDataWave.ai](https://horizondatawave.ai/).
- **[Heurist Mesh Agent](https://github.com/heurist-network/heurist-mesh-mcp-server)** - Access specialized web3 AI agents for blockchain analysis, smart contract security, token metrics, and blockchain interactions through the [Heurist Mesh network](https://github.com/heurist-network/heurist-agent-framework/tree/main/mesh).
- **[Holaspirit](https://github.com/syucream/holaspirit-mcp-server)** - Interact with [Holaspirit](https://www.holaspirit.com/).
- **[Home Assistant](https://github.com/tevonsb/homeassistant-mcp)** - Interact with [Home Assistant](https://www.home-assistant.io/) including viewing and controlling lights, switches, sensors, and all other Home Assistant entities.
- **[Home Assistant](https://github.com/voska/hass-mcp)** - Docker-ready MCP server for Home Assistant with entity management, domain summaries, automation support, and guided conversations. Includes pre-built container images for easy installation.
- **[HubSpot](https://github.com/buryhuang/mcp-hubspot)** - HubSpot CRM integration for managing contacts and companies. Create and retrieve CRM data directly through Claude chat.
- **[HuggingFace Spaces](https://github.com/evalstate/mcp-hfspace)** - Server for using HuggingFace Spaces, supporting Open Source Image, Audio, Text Models and more. Claude Desktop mode for easy integration.
- **[Hyperliquid](https://github.com/mektigboy/server-hyperliquid)** - An MCP server implementation that integrates the Hyperliquid SDK for exchange data.
- **[iFlytek Workflow](https://github.com/iflytek/ifly-workflow-mcp-server)** - Connect to iFlytek Workflow via the MCP server and run your own Agent.
- **[Image Generation](https://github.com/GongRzhe/Image-Generation-MCP-Server)** - This MCP server provides image generation capabilities using the Replicate Flux model.
- **[InfluxDB](https://github.com/idoru/influxdb-mcp-server)** - Run queries against InfluxDB OSS API v2.
- **[Inoyu](https://github.com/sergehuber/inoyu-mcp-unomi-server)** - Interact with an Apache Unomi CDP customer data platform to retrieve and update customer profiles
- **[Intercom](https://github.com/raoulbia-ai/mcp-server-for-intercom)** - An MCP-compliant server for retrieving customer support tickets from Intercom. This tool enables AI assistants like Claude Desktop and Cline to access and analyze your Intercom support tickets.
- **[iOS Simulator](https://github.com/InditexTech/mcp-server-simulator-ios-idb)** - A Model Context Protocol (MCP) server that enables LLMs to interact with iOS simulators (iPhone, iPad, etc.) through natural language commands.
- **[iTerm MCP](https://github.com/ferrislucas/iterm-mcp)** - Integration with iTerm2 terminal emulator for macOS, enabling LLMs to execute and monitor terminal commands.
- **[JavaFX](https://github.com/mcpso/mcp-server-javafx)** - Make drawings using a JavaFX canvas
- **[JDBC](https://github.com/quarkiverse/quarkus-mcp-servers/tree/main/jdbc)** - Connect to any JDBC-compatible database and query, insert, update, delete, and more. Supports MySQL, PostgreSQL, Oracle, SQL Server, sqllite and [more](https://github.com/quarkiverse/quarkus-mcp-servers/tree/main/jdbc#supported-jdbc-variants).
- **[JSON](https://github.com/GongRzhe/JSON-MCP-Server)** - JSON handling and processing server with advanced query capabilities using JSONPath syntax and support for array, string, numeric, and date operations.
- **[KiCad MCP](https://github.com/lamaalrajih/kicad-mcp)** - MCP server for KiCad on Mac, Windows, and Linux.
- **[Keycloak MCP](https://github.com/ChristophEnglisch/keycloak-model-context-protocol)** - This MCP server enables natural language interaction with Keycloak for user and realm management including creating, deleting, and listing users and realms.
- **[Kibela](https://github.com/kiwamizamurai/mcp-kibela-server)** (by kiwamizamurai) - Interact with Kibela API.
- **[kintone](https://github.com/macrat/mcp-server-kintone)** - Manage records and apps in [kintone](https://kintone.com) through LLM tools.
- **[Kong Konnect](https://github.com/Kong/mcp-konnect)** - A Model Context Protocol (MCP) server for interacting with Kong Konnect APIs, allowing AI assistants to query and analyze Kong Gateway configurations, traffic, and analytics.
- **[Kubernetes](https://github.com/Flux159/mcp-server-kubernetes)** - Connect to Kubernetes cluster and manage pods, deployments, and services.
- **[Kubernetes and OpenShift](https://github.com/manusa/kubernetes-mcp-server)** - A powerful Kubernetes MCP server with additional support for OpenShift. Besides providing CRUD operations for any Kubernetes resource, this server provides specialized tools to interact with your cluster.
- **[Langflow-DOC-QA-SERVER](https://github.com/GongRzhe/Langflow-DOC-QA-SERVER)** - A Model Context Protocol server for document Q&A powered by Langflow. It demonstrates core MCP concepts by providing a simple interface to query documents through a Langflow backend.
- **[Lightdash](https://github.com/syucream/lightdash-mcp-server)** - Interact with [Lightdash](https://www.lightdash.com/), a BI tool.
- **[Linear](https://github.com/jerhadf/linear-mcp-server)** - Allows LLM to interact with Linear's API for project management, including searching, creating, and updating issues.
- **[Linear (Go)](https://github.com/geropl/linear-mcp-go)** - Allows LLM to interact with Linear's API via a single static binary.
- **[LINE](https://github.com/amornpan/py-mcp-line)** (by amornpan) - Implementation for LINE Bot integration that enables Language Models to read and analyze LINE conversations through a standardized interface. Features asynchronous operation, comprehensive logging, webhook event handling, and support for various message types.
- **[LlamaCloud](https://github.com/run-llama/mcp-server-llamacloud)** (by marcusschiesser) - Integrate the data stored in a managed index on [LlamaCloud](https://cloud.llamaindex.ai/)
- **[llm-context](https://github.com/cyberchitta/llm-context.py)** - Provides a repo-packing MCP tool with configurable profiles that specify file inclusion/exclusion patterns and optional prompts.
- **[mac-messages-mcp](https://github.com/carterlasalle/mac_messages_mcp)** - An MCP server that securely interfaces with your iMessage database via the Model Context Protocol (MCP), allowing LLMs to query and analyze iMessage conversations. It includes robust phone number validation, attachment processing, contact management, group chat handling, and full support for sending and receiving messages.
- **[MariaDB](https://github.com/abel9851/mcp-server-mariadb)** - MariaDB database integration with configurable access controls in Python.
- **[Markdown2doc](https://github.com/Klavis-AI/klavis/tree/main/mcp_servers/pandoc)** - Convert between various file formats using Pandoc
- **[Markitdown](https://github.com/Klavis-AI/klavis/tree/main/mcp_servers/markitdown)** - Convert files to Markdown
- **[Maton](https://github.com/maton-ai/agent-toolkit/tree/main/modelcontextprotocol)** - Connect to your SaaS tools like HubSpot, Salesforce, and more.
- **[MCP Compass](https://github.com/liuyoshio/mcp-compass)** - Suggest the right MCP server for your needs
- **[MCP Create](https://github.com/tesla0225/mcp-create)** - A dynamic MCP server management service that creates, runs, and manages Model Context Protocol servers on-the-fly.
- **[MCP Installer](https://github.com/anaisbetts/mcp-installer)** - This server is a server that installs other MCP servers for you.
- **[mcp-k8s-go](https://github.com/strowk/mcp-k8s-go)** - Golang-based Kubernetes server for MCP to browse pods and their logs, events, namespaces and more. Built to be extensible.
- **[mcp-local-rag](https://github.com/nkapila6/mcp-local-rag)** - "primitive" RAG-like web search model context protocol (MCP) server that runs locally using Google's MediaPipe Text Embedder and DuckDuckGo Search. ✨ no APIs required ✨.
- **[mcp-proxy](https://github.com/sparfenyuk/mcp-proxy)** - Connect to MCP servers that run on SSE transport, or expose stdio servers as an SSE server.
- **[mem0-mcp](https://github.com/mem0ai/mem0-mcp)** - A Model Context Protocol server for Mem0, which helps with managing coding preferences.
- **[Membase](https://github.com/unibaseio/membase-mcp)** - Save and query your agent memory in distributed way by Membase.
- **[MSSQL](https://github.com/aekanun2020/mcp-server/)** - MSSQL database integration with configurable access controls and schema inspection
- **[MSSQL](https://github.com/JexinSam/mssql_mcp_server)** (by jexin) - MCP Server for MSSQL database in Python
- **[MSSQL-Python](https://github.com/amornpan/py-mcp-mssql)** (by amornpan) - A read-only Python implementation for MSSQL database access with enhanced security features, configurable access controls, and schema inspection capabilities. Focuses on safe database interaction through Python ecosystem.
- **[MSSQL-MCP](https://github.com/daobataotie/mssql-mcp)** (by daobataotie) - MSSQL MCP that refer to the official website's SQLite MCP for modifications to adapt to MSSQL
- **[Markdownify](https://github.com/zcaceres/mcp-markdownify-server)** - MCP to convert almost anything to Markdown (PPTX, HTML, PDF, Youtube Transcripts and more)
- **[Microsoft Teams](https://github.com/InditexTech/mcp-teams-server)** - MCP server that integrates Microsoft Teams messaging (read, post, mention, list members and threads) 
- **[Mindmap](https://github.com/YuChenSSR/mindmap-mcp-server)** (by YuChenSSR) - A server that generates mindmaps from input containing markdown code.
- **[Minima](https://github.com/dmayboroda/minima)** - MCP server for RAG on local files
- **[Mobile MCP](https://github.com/mobile-next/mobile-mcp)** (by Mobile Next) - MCP server for Mobile(iOS/Android) automation, app scraping and development using physical devices or simulators/emulators.
- **[MongoDB](https://github.com/kiliczsh/mcp-mongo-server)** - A Model Context Protocol Server for MongoDB.
- **[MongoDB Lens](https://github.com/furey/mongodb-lens)** - Full Featured MCP Server for MongoDB Databases.
- **[Monday.com](https://github.com/sakce/mcp-server-monday)** - MCP Server to interact with Monday.com boards and items.
- **[Multicluster-MCP-Sever](https://github.com/yanmxa/multicluster-mcp-server)** - The gateway for GenAI systems to interact with multiple Kubernetes clusters.
- **[MySQL](https://github.com/benborla/mcp-server-mysql)** (by benborla) - MySQL database integration in NodeJS with configurable access controls and schema inspection
- **[MySQL](https://github.com/designcomputer/mysql_mcp_server)** (by DesignComputer) - MySQL database integration in Python with configurable access controls and schema inspection
- **[n8n](https://github.com/leonardsellem/n8n-mcp-server)** - This MCP server provides tools and resources for AI assistants to manage n8n workflows and executions, including listing, creating, updating, and deleting workflows, as well as monitoring their execution status.
- **[NASA](https://github.com/ProgramComputer/NASA-MCP-server)** (by ProgramComputer) - Access to a unified gateway of NASA's data sources including but not limited to APOD, NEO, EPIC, GIBS.
- **[Nasdaq Data Link](https://github.com/stefanoamorelli/nasdaq-data-link-mcp)** (by stefanoamorelli) - An MCP server to access, explore, and interact with Nasdaq Data Link’s extensive and valuable financial and economic datasets.
- **[National Parks](https://github.com/KyrieTangSheng/mcp-server-nationalparks)** - The server provides latest information of park details, alerts, visitor centers, campgrounds, hiking trails, and events for U.S. National Parks.
- **[NAVER](https://github.com/pfldy2850/py-mcp-naver)** (by pfldy2850) - This MCP server provides tools to interact with various Naver services, such as searching blogs, news, books, and more.
- **[NS Travel Information](https://github.com/r-huijts/ns-mcp-server)** - Access Dutch Railways (NS) real-time train travel information and disruptions through the official NS API.
- **[Neo4j](https://github.com/da-okazaki/mcp-neo4j-server)** - A community built server that interacts with Neo4j Graph Database.
- **[Neovim](https://github.com/bigcodegen/mcp-neovim-server)** - An MCP Server for your Neovim session.
- **[Notion](https://github.com/suekou/mcp-notion-server)** (by suekou) - Interact with Notion API.
- **[Notion](https://github.com/v-3/notion-server)** (by v-3) - Notion MCP integration. Search, Read, Update, and Create pages through Claude chat.
- **[ntfy-mcp](https://github.com/teddyzxcv/ntfy-mcp)** (by teddyzxcv) - The MCP server that keeps you informed by sending the notification on phone using ntfy
- **[oatpp-mcp](https://github.com/oatpp/oatpp-mcp)** - C++ MCP integration for Oat++. Use [Oat++](https://oatpp.io) to build MCP servers.
- **[Obsidian Markdown Notes](https://github.com/calclavia/mcp-obsidian)** - Read and search through your Obsidian vault or any directory containing Markdown notes
- **[obsidian-mcp](https://github.com/StevenStavrakis/obsidian-mcp)** - (by Steven Stavrakis) An MCP server for Obsidian.md with tools for searching, reading, writing, and organizing notes.
- **[OceanBase](https://github.com/yuanoOo/oceanbase_mcp_server)** - (by yuanoOo) A Model Context Protocol (MCP) server that enables secure interaction with OceanBase databases.
- **[Okta](https://github.com/kapilduraphe/okta-mcp-server)** - Interact with Okta API.
- **[OneNote](https://github.com/rajvirtual/MCP-Servers/tree/master/onenote)** - (by Rajesh Vijay) An MCP server that connects to Microsoft OneNote using the Microsoft Graph API. Reading notebooks, sections, and pages from OneNote,Creating new notebooks, sections, and pages in OneNote.
- **[OpenAI WebSearch MCP](https://github.com/ConechoAI/openai-websearch-mcp)** - This is a Python-based MCP server that provides OpenAI `web_search` build-in tool.
- **[OpenAPI](https://github.com/snaggle-ai/openapi-mcp-server)** - Interact with [OpenAPI](https://www.openapis.org/) APIs.
- **[OpenAPI AnyApi](https://github.com/baryhuang/mcp-server-any-openapi)** - Interact with large [OpenAPI](https://www.openapis.org/) docs using built-in semantic search for endpoints. Allows for customizing the MCP server prefix.
- **[OpenAPI Schema](https://github.com/hannesj/mcp-openapi-schema)** - Allow LLMs to explore large [OpenAPI](https://www.openapis.org/) schemas without bloating the context.
- **[OpenCTI](https://github.com/Spathodea-Network/opencti-mcp)** - Interact with OpenCTI platform to retrieve threat intelligence data including reports, indicators, malware and threat actors.
- **[OpenDota](https://github.com/asusevski/opendota-mcp-server)** - Interact with OpenDota API to retrieve Dota 2 match data, player statistics, and more.
- **[OpenRPC](https://github.com/shanejonas/openrpc-mpc-server)** - Interact with and discover JSON-RPC APIs via [OpenRPC](https://open-rpc.org).
- **[Open Strategy Partners Marketing Tools](https://github.com/open-strategy-partners/osp_marketing_tools)** - Content editing codes, value map, and positioning tools for product marketing.
- **[Pandoc](https://github.com/vivekVells/mcp-pandoc)** - MCP server for seamless document format conversion using Pandoc, supporting Markdown, HTML, PDF, DOCX (.docx), csv and more.
- **[PIF](https://github.com/hungryrobot1/MCP-PIF)** - A Personal Intelligence Framework (PIF), providing tools for file operations, structured reasoning, and journal-based documentation to support continuity and evolving human-AI collaboration across sessions.
- **[Pinecone](https://github.com/sirmews/mcp-pinecone)** - MCP server for searching and uploading records to Pinecone. Allows for simple RAG features, leveraging Pinecone's Inference API.
- **[Placid.app](https://github.com/felores/placid-mcp-server)** - Generate image and video creatives using Placid.app templates
- **[Playwright](https://github.com/executeautomation/mcp-playwright)** - This MCP Server will help you run browser automation and webscraping using Playwright
- **[Postman](https://github.com/shannonlal/mcp-postman)** - MCP server for running Postman Collections locally via Newman. Allows for simple execution of Postman Server and returns the results of whether the collection passed all the tests.
- **[Productboard](https://github.com/kenjihikmatullah/productboard-mcp)** - Integrate the Productboard API into agentic workflows via MCP.
- **[Prometheus](https://github.com/pab1it0/prometheus-mcp-server)** - Query and analyze Prometheus - open-source monitoring system.
- **[Pulumi](https://github.com/dogukanakkaya/pulumi-mcp-server)** - MCP Server to Interact with Pulumi API, creates and lists Stacks
- **[Pushover](https://github.com/ashiknesin/pushover-mcp)** - Send instant notifications to your devices using [Pushover.net](https://pushover.net/)
- **[QGIS](https://github.com/jjsantos01/qgis_mcp)** - connects QGIS to Claude AI through the MCP. This integration enables prompt-assisted project creation, layer loading, code execution, and more.
- **[QuickChart](https://github.com/GongRzhe/Quickchart-MCP-Server)** - A Model Context Protocol server for generating charts using QuickChart.io
- **[Qwen_Max](https://github.com/66julienmartin/MCP-server-Qwen_Max)** - A Model Context Protocol (MCP) server implementation for the Qwen models.
- **[RabbitMQ](https://github.com/kenliao94/mcp-server-rabbitmq)** - The MCP server that interacts with RabbitMQ to publish and consume messages.
- **[RAG Web Browser](https://github.com/apify/mcp-server-rag-web-browser)** An MCP server for Apify's open-source RAG Web Browser [Actor](https://apify.com/apify/rag-web-browser) to perform web searches, scrape URLs, and return content in Markdown.
- **[Reaper](https://github.com/dschuler36/reaper-mcp-server)** - Interact with your [Reaper](https://www.reaper.fm/) (Digital Audio Workstation) projects.
- **[Redis](https://github.com/GongRzhe/REDIS-MCP-Server)** - Redis database operations and caching microservice server with support for key-value operations, expiration management, and pattern-based key listing.
- **[Redis](https://github.com/prajwalnayak7/mcp-server-redis)** MCP server to interact with Redis Server, AWS Memory DB, etc for caching or other use-cases where in-memory and key-value based storage is appropriate
- **[Rememberizer AI](https://github.com/skydeckai/mcp-server-rememberizer)** - An MCP server designed for interacting with the Rememberizer data source, facilitating enhanced knowledge retrieval.
- **[Replicate](https://github.com/deepfates/mcp-replicate)** - Search, run and manage machine learning models on Replicate through a simple tool-based interface. Browse models, create predictions, track their status, and handle generated images.
- **[Resend](https://github.com/Klavis-AI/klavis/tree/main/mcp_servers/resend)** - Send email using Resend services
- **[Rquest](https://github.com/xxxbrian/mcp-rquest)** - An MCP server providing realistic browser-like HTTP request capabilities with accurate TLS/JA3/JA4 fingerprints for bypassing anti-bot measures.
- **[Rijksmuseum](https://github.com/r-huijts/rijksmuseum-mcp)** - Interface with the Rijksmuseum API to search artworks, retrieve artwork details, access image tiles, and explore user collections.
- **[Riot Games](https://github.com/jifrozen0110/mcp-riot)** - MCP server for League of Legends – fetch player info, ranks, champion stats, and match history via Riot API.
- **[Salesforce MCP](https://github.com/smn2gnt/MCP-Salesforce)** - Interact with Salesforce Data and Metadata
- **[Scholarly](https://github.com/adityak74/mcp-scholarly)** - A MCP server to search for scholarly and academic articles.
- **[scrapling-fetch](https://github.com/cyberchitta/scrapling-fetch-mcp)** - Access text content from bot-protected websites. Fetches HTML/markdown from sites with anti-automation measures using Scrapling.
- **[SearXNG](https://github.com/ihor-sokoliuk/mcp-searxng)** - A Model Context Protocol Server for [SearXNG](https://docs.searxng.org)
- **[SEC EDGAR](https://github.com/stefanoamorelli/sec-edgar-mcp)** - (by Stefano Amorelli) A community Model Context Protocol Server to access financial filings and data through the U.S. Securities and Exchange Commission ([SEC](https://www.sec.gov/)) `Electronic Data Gathering, Analysis, and Retrieval` ([EDGAR](https://www.sec.gov/submit-filings/about-edgar)) database
- **[ServiceNow](https://github.com/osomai/servicenow-mcp)** - A MCP server to interact with a ServiceNow instance
- **[Shopify](https://github.com/GeLi2001/shopify-mcp)** - MCP to interact with Shopify API including order, product, customers and so on.
- **[Siri Shortcuts](https://github.com/dvcrn/mcp-server-siri-shortcuts)** - MCP to interact with Siri Shortcuts on macOS. Exposes all Shortcuts as MCP tools.
- **[Snowflake](https://github.com/isaacwasserman/mcp-snowflake-server)** - This MCP server enables LLMs to interact with Snowflake databases, allowing for secure and controlled data operations.
<<<<<<< HEAD
- **[Solver](https://github.com/szeider/mcp-solver)** - Solves constraint satisfaction and optimization problems . 
=======
- **[SoccerDataAPI](https://github.com/yeonupark/mcp-soccer-data)** - This MCP server provides real-time football match data based on the SoccerDataAPI.
- **[Solana Agent Kit](https://github.com/sendaifun/solana-agent-kit/tree/main/examples/agent-kit-mcp-server)** - This MCP server enables LLMs to interact with the Solana blockchain with help of Solana Agent Kit by SendAI, allowing for 40+ protcool actions and growing
>>>>>>> ad36d06a
- **[Spotify](https://github.com/varunneal/spotify-mcp)** - This MCP allows an LLM to play and use Spotify.
- **[Starwind UI](https://github.com/Boston343/starwind-ui-mcp/)** - This MCP provides relevant commands, documentation, and other information to allow LLMs to take full advantage of Starwind UI's open source Astro components.
- **[Stripe](https://github.com/atharvagupta2003/mcp-stripe)** - This MCP allows integration with Stripe for handling payments, customers, and refunds.
- **[ShaderToy](https://github.com/wilsonchenghy/ShaderToy-MCP)** - This MCP server lets LLMs to interact with the ShaderToy API, allowing LLMs to learn from compute shaders examples and enabling them to create complex GLSL shaders that they are previously not capable of.
- **[TMDB](https://github.com/Laksh-star/mcp-server-tmdb)** - This MCP server integrates with The Movie Database (TMDB) API to provide movie information, search capabilities, and recommendations.
- **[Tavily search](https://github.com/RamXX/mcp-tavily)** - An MCP server for Tavily's search & news API, with explicit site inclusions/exclusions
- **[Telegram](https://github.com/chigwell/telegram-mcp)** - An MCP server that provides paginated chat reading, message retrieval, and message sending capabilities for Telegram through Telethon integration.
- **[Telegram-Client](https://github.com/chaindead/telegram-mcp)** - A Telegram API bridge that manages user data, dialogs, messages, drafts, read status, and more for seamless interactions.
- **[Terminal-Control](https://github.com/GongRzhe/terminal-controller-mcp)** - A MCP server that enables secure terminal command execution, directory navigation, and file system operations through a standardized interface.
- **[TFT-Match-Analyzer](https://github.com/GeLi2001/tft-mcp-server)** - MCP server for teamfight tactics match history & match details fetching, providing user the detailed context for every match.
- **[Ticketmaster](https://github.com/delorenj/mcp-server-ticketmaster)** - Search for events, venues, and attractions through the Ticketmaster Discovery API
- **[TickTick](https://github.com/alexarevalo9/ticktick-mcp-server)** - A Model Context Protocol (MCP) server designed to integrate with the TickTick task management platform, enabling intelligent context-aware task operations and automation.
- **[Todoist](https://github.com/abhiz123/todoist-mcp-server)** - Interact with Todoist to manage your tasks.
- **[Typesense](https://github.com/suhail-ak-s/mcp-typesense-server)** - A Model Context Protocol (MCP) server implementation that provides AI models with access to Typesense search capabilities. This server enables LLMs to discover, search, and analyze data stored in Typesense collections.
- **[Travel Planner](https://github.com/GongRzhe/TRAVEL-PLANNER-MCP-Server)** - Travel planning and itinerary management server integrating with Google Maps API for location search, place details, and route calculations.
- **[Unity Catalog](https://github.com/ognis1205/mcp-server-unitycatalog)** - An MCP server that enables LLMs to interact with Unity Catalog AI, supporting CRUD operations on Unity Catalog Functions and executing them as MCP tools.
- **[Unity3d Game Engine](https://github.com/CoderGamester/mcp-unity)** - An MCP server that enables LLMs to interact with Unity3d Game Engine, supporting access to a variety of the Unit's Editor engine tools (e.g. Console Logs, Test Runner logs, Editor functions, hierarchy state, etc) and executing them as MCP tools or gather them as resources.
- **[Unity Integration (Advanced)](https://github.com/quazaai/UnityMCPIntegration)** - Advanced Unity3d Game Engine MCP which supports ,Execution of Any Editor Related Code Directly Inside of Unity, Fetch Logs, Get Editor State and Allow File Access of the Project making it much more useful in Script Editing or asset creation.
- **[Vega-Lite](https://github.com/isaacwasserman/mcp-vegalite-server)** - Generate visualizations from fetched data using the VegaLite format and renderer.
- **[Video Editor](https://github.com/burningion/video-editing-mcp)** - A Model Context Protocol Server to add, edit, and search videos with [Video Jungle](https://www.video-jungle.com/).
- **[Virtual location (Google Street View,etc.)](https://github.com/mfukushim/map-traveler-mcp)** - Integrates Google Map, Google Street View, PixAI, Stability.ai, ComfyUI API and Bluesky to provide a virtual location simulation in LLM (written in Effect.ts)
- **[VolcEngine TOS](https://github.com/dinghuazhou/sample-mcp-server-tos)** - A sample MCP server for VolcEngine TOS that flexibly get objects from TOS.
- **[Wanaku MCP Router](https://github.com/wanaku-ai/wanaku/)** - The Wanaku MCP Router is a SSE-based MCP server that provides an extensible routing engine that allows integrating your enterprise systems with AI agents.
- **[Webflow](https://github.com/kapilduraphe/webflow-mcp-server)** - Interfact with the Webflow APIs
- **[whale-tracker-mcp](https://github.com/kukapay/whale-tracker-mcp)**  -  A mcp server for tracking cryptocurrency whale transactions. 
- **[Whois MCP](https://github.com/bharathvaj-ganesan/whois-mcp)** - MCP server that performs whois lookup against domain, IP, ASN and TLD. 
- **[Wikidata MCP](https://github.com/zzaebok/mcp-wikidata)** - Wikidata MCP server that interact with Wikidata, by searching identifiers, extracting metadata, and executing sparql query.
- **[WildFly MCP](https://github.com/wildfly-extras/wildfly-mcp)** - WildFly MCP server that enables LLM to interact with running WildFly servers (retrieve metrics, logs, invoke operations, ...).
- **[Windows CLI](https://github.com/SimonB97/win-cli-mcp-server)** - MCP server for secure command-line interactions on Windows systems, enabling controlled access to PowerShell, CMD, and Git Bash shells.
- **[World Bank data API](https://github.com/anshumax/world_bank_mcp_server)** - A server that fetches data indicators available with the World Bank as part of their data API
- **[X (Twitter)](https://github.com/EnesCinr/twitter-mcp)** (by EnesCinr) - Interact with twitter API. Post tweets and search for tweets by query.
- **[X (Twitter)](https://github.com/vidhupv/x-mcp)** (by vidhupv) - Create, manage and publish X/Twitter posts directly through Claude chat.
- **[xcodebuild](https://github.com/ShenghaiWang/xcodebuild)**  - 🍎 Build iOS Xcode workspace/project and feed back errors to llm.
- **[Xero-mcp-server](https://github.com/john-zhang-dev/xero-mcp)** - Enabling clients to interact with Xero system for streamlined accounting, invoicing, and business operations.
- **[XiYan](https://github.com/XGenerationLab/xiyan_mcp_server)** - 🗄️ An MCP server that supports fetching data from a database using natural language queries, powered by XiyanSQL as the text-to-SQL LLM.
- **[XMind](https://github.com/apeyroux/mcp-xmind)** - Read and search through your XMind directory containing XMind files.
- **[YouTube](https://github.com/Klavis-AI/klavis/tree/main/mcp_servers/youtube)** - Extract Youtube video information (with proxies support).
- **[YouTube](https://github.com/ZubeidHendricks/youtube-mcp-server)** - Comprehensive YouTube API integration for video management, Shorts creation, and analytics.
- **[mcp_weather](https://github.com/isdaniel/mcp_weather_server)** - Get weather information from https://api.open-meteo.com API.

## 📚 Frameworks

These are high-level frameworks that make it easier to build MCP servers or clients.

### For servers

* **[EasyMCP](https://github.com/zcaceres/easy-mcp/)** (TypeScript)
- **[FastAPI to MCP auto generator](https://github.com/tadata-org/fastapi_mcp)** – A zero-configuration tool for automatically exposing FastAPI endpoints as MCP tools by **[Tadata](https://tadata.com/)**
* **[FastMCP](https://github.com/punkpeye/fastmcp)** (TypeScript)
* **[Foxy Contexts](https://github.com/strowk/foxy-contexts)** – A library to build MCP servers in Golang by **[strowk](https://github.com/strowk)**
* **[Higress MCP Server Hosting](https://github.com/alibaba/higress/tree/main/plugins/wasm-go/mcp-servers)** - A solution for hosting MCP Servers by extending the API Gateway (based on Envoy) with wasm plugins.
* **[MCP-Framework](https://mcp-framework.com)** Build MCP servers with elegance and speed in Typescript. Comes with a CLI to create your project with `mcp create app`. Get started with your first server in under 5 minutes by **[Alex Andru](https://github.com/QuantGeekDev)**
* **[Quarkus MCP Server SDK](https://github.com/quarkiverse/quarkus-mcp-server)** (Java)
* **[Template MCP Server](https://github.com/mcpdotdirect/template-mcp-server)** - A CLI tool to create a new Model Context Protocol server project with TypeScript support, dual transport options, and an extensible structure

### For clients

* **[codemirror-mcp](https://github.com/marimo-team/codemirror-mcp)** - CodeMirror extension that implements the Model Context Protocol (MCP) for resource mentions and prompt commands

## 📚 Resources

Additional resources on MCP.

- **[AiMCP](https://www.aimcp.info)** - A collection of MCP clients&servers to find the right mcp tools by **[Hekmon](https://github.com/hekmon8)**
- **[Awesome Crypto MCP Servers by badkk](https://github.com/badkk/awesome-crypto-mcp-servers)** - A curated list of MCP servers by **[Luke Fan](https://github.com/badkk)**
- **[Awesome MCP Servers by appcypher](https://github.com/appcypher/awesome-mcp-servers)** - A curated list of MCP servers by **[Stephen Akinyemi](https://github.com/appcypher)**
- **[Awesome MCP Servers by punkpeye](https://github.com/punkpeye/awesome-mcp-servers)** (**[website](https://glama.ai/mcp/servers)**) - A curated list of MCP servers by **[Frank Fiegel](https://github.com/punkpeye)**
- **[Awesome MCP Servers by wong2](https://github.com/wong2/awesome-mcp-servers)** (**[website](https://mcpservers.org)**) - A curated list of MCP servers by **[wong2](https://github.com/wong2)**
- **[Discord Server](https://glama.ai/mcp/discord)** – A community discord server dedicated to MCP by **[Frank Fiegel](https://github.com/punkpeye)**
- **[Discord Server (ModelContextProtocol)](https://discord.gg/jHEGxQu2a5)** – Connect with developers, share insights, and collaborate on projects in an active Discord community dedicated to the Model Context Protocol by **[Alex Andru](https://github.com/QuantGeekDev)**
- <img height="12" width="12" src="https://raw.githubusercontent.com/klavis-ai/klavis/main/static/klavis-ai.png" alt="Klavis Logo" /> **[Klavis AI](https://www.klavis.ai)** - Open Source MCP Infra. Hosted MCP servers and MCP clients on Slack and Discord.
- **[MCP Router](https://mcp-router.net)** – Free Windows and macOS app that simplifies MCP management while providing seamless app authentication and powerful log visualization by **[MCP Router](https://github.com/mcp-router/mcp-router)**
- **[MCP Badges](https://github.com/mcpx-dev/mcp-badges)** – Quickly highlight your MCP project with clear, eye-catching badges, by **[Ironben](https://github.com/nanbingxyz)**
- **[MCP Servers Hub](https://github.com/apappascs/mcp-servers-hub)** (**[website](https://mcp-servers-hub-website.pages.dev/)**) - A curated list of MCP servers by **[apappascs](https://github.com/apappascs)**
- **[MCP X Community](https://x.com/i/communities/1861891349609603310)** – A X community for MCP by **[Xiaoyi](https://x.com/chxy)**
- **[mcp-cli](https://github.com/wong2/mcp-cli)** - A CLI inspector for the Model Context Protocol by **[wong2](https://github.com/wong2)**
- **[mcp-get](https://mcp-get.com)** - Command line tool for installing and managing MCP servers by **[Michael Latman](https://github.com/michaellatman)**
- **[mcp-guardian](https://github.com/eqtylab/mcp-guardian)** - GUI application + tools for proxying / managing control of MCP servers by **[EQTY Lab](https://eqtylab.io)**
- **[mcpm](https://github.com/pathintegral-institute/mcpm.sh)** ([website](https://mcpm.sh)) - MCP Manager (MCPM) is a Homebrew-like service for managing Model Context Protocol (MCP) servers across clients by **[Pathintegral](https://github.com/pathintegral-institute)**
- **[mcp-manager](https://github.com/zueai/mcp-manager)** - Simple Web UI to install and manage MCP servers for Claude Desktop by **[Zue](https://github.com/zueai)**
- **[MCPHub](https://github.com/Jeamee/MCPHub-Desktop)** – An Open Source MacOS & Windows GUI Desktop app for discovering, installing and managing MCP servers by **[Jeamee](https://github.com/jeamee)**
- **[mcp.natoma.id](https://mcp.natoma.id)** - A Hosted MCP Platform to discover, install, manage and deploy MCP servers by **[Natoma Labs](https://www.natoma.id)**
- **[mcp.run](https://mcp.run)** - A hosted registry and control plane to install & run secure + portable MCP Servers.
- **[mcp-dockmaster](https://mcp-dockmaster.com)** - An Open-Sourced UI to install and manage MCP servers for Windows, Linux and MacOS.
- **[MCP Servers Rating and User Reviews](http://www.deepnlp.org/store/ai-agent/mcp-server)** - Website to rate MCP servers, write authentic user reviews, and [search engine for agent & mcp](http://www.deepnlp.org/search/agent)
- **[MCPVerse](https://mcpverse.dev)** - A portal for creating & hosting authenticated MCP servers and connecting to them securely.
- <img height="12" width="12" src="https://mkinf.io/favicon-lilac.png" alt="mkinf Logo" /> **[mkinf](https://mkinf.io)** - An Open Source registry of hosted MCP Servers to accelerate AI agent workflows.
- **[Open-Sourced MCP Servers Directory](https://github.com/chatmcp/mcp-directory)** - A curated list of MCP servers by **[mcpso](https://mcp.so)**
- <img height="12" width="12" src="https://opentools.com/favicon.ico" alt="OpenTools Logo" /> **[OpenTools](https://opentools.com)** - An open registry for finding, installing, and building with MCP servers by **[opentoolsteam](https://github.com/opentoolsteam)**
- **[PulseMCP](https://www.pulsemcp.com)** ([API](https://www.pulsemcp.com/api)) - Community hub & weekly newsletter for discovering MCP servers, clients, articles, and news by **[Tadas Antanavicius](https://github.com/tadasant)**, **[Mike Coughlin](https://github.com/macoughl)**, and **[Ravina Patel](https://github.com/ravinahp)**
- **[r/mcp](https://www.reddit.com/r/mcp)** – A Reddit community dedicated to MCP by **[Frank Fiegel](https://github.com/punkpeye)**
- **[r/modelcontextprotocol](https://www.reddit.com/r/modelcontextprotocol)** – A Model Context Protocol community Reddit page - discuss ideas, get answers to your questions, network with like-minded people, and showcase your projects! by **[Alex Andru](https://github.com/QuantGeekDev)**


- **[Smithery](https://smithery.ai/)** - A registry of MCP servers to find the right tools for your LLM agents by **[Henry Mao](https://github.com/calclavia)**
- **[Toolbase](https://gettoolbase.ai)** - Desktop application that manages tools and MCP servers with just a few clicks - no coding required by **[gching](https://github.com/gching)**

## 🚀 Getting Started

### Using MCP Servers in this Repository
Typescript-based servers in this repository can be used directly with `npx`.

For example, this will start the [Memory](src/memory) server:
```sh
npx -y @modelcontextprotocol/server-memory
```

Python-based servers in this repository can be used directly with [`uvx`](https://docs.astral.sh/uv/concepts/tools/) or [`pip`](https://pypi.org/project/pip/). `uvx` is recommended for ease of use and setup.

For example, this will start the [Git](src/git) server:
```sh
# With uvx
uvx mcp-server-git

# With pip
pip install mcp-server-git
python -m mcp_server_git
```

Follow [these](https://docs.astral.sh/uv/getting-started/installation/) instructions to install `uv` / `uvx` and [these](https://pip.pypa.io/en/stable/installation/) to install `pip`.

### Using an MCP Client
However, running a server on its own isn't very useful, and should instead be configured into an MCP client. For example, here's the Claude Desktop configuration to use the above server:

```json
{
  "mcpServers": {
    "memory": {
      "command": "npx",
      "args": ["-y", "@modelcontextprotocol/server-memory"]
    }
  }
}
```

Additional examples of using the Claude Desktop as an MCP client might look like:

```json
{
  "mcpServers": {
    "filesystem": {
      "command": "npx",
      "args": ["-y", "@modelcontextprotocol/server-filesystem", "/path/to/allowed/files"]
    },
    "git": {
      "command": "uvx",
      "args": ["mcp-server-git", "--repository", "path/to/git/repo"]
    },
    "github": {
      "command": "npx",
      "args": ["-y", "@modelcontextprotocol/server-github"],
      "env": {
        "GITHUB_PERSONAL_ACCESS_TOKEN": "<YOUR_TOKEN>"
      }
    },
    "postgres": {
      "command": "npx",
      "args": ["-y", "@modelcontextprotocol/server-postgres", "postgresql://localhost/mydb"]
    }
  }
}
```

## 🛠️ Creating Your Own Server

Interested in creating your own MCP server? Visit the official documentation at [modelcontextprotocol.io](https://modelcontextprotocol.io/introduction) for comprehensive guides, best practices, and technical details on implementing MCP servers.

## 🤝 Contributing

See [CONTRIBUTING.md](CONTRIBUTING.md) for information about contributing to this repository.

## 🔒 Security

See [SECURITY.md](SECURITY.md) for reporting security vulnerabilities.

## 📜 License

This project is licensed under the MIT License - see the [LICENSE](LICENSE) file for details.

## 💬 Community

- [GitHub Discussions](https://github.com/orgs/modelcontextprotocol/discussions)

## ⭐ Support

If you find MCP servers useful, please consider starring the repository and contributing new servers or improvements!

---

Managed by Anthropic, but built together with the community. The Model Context Protocol is open source and we encourage everyone to contribute their own servers and improvements!<|MERGE_RESOLUTION|>--- conflicted
+++ resolved
@@ -371,12 +371,9 @@
 - **[Shopify](https://github.com/GeLi2001/shopify-mcp)** - MCP to interact with Shopify API including order, product, customers and so on.
 - **[Siri Shortcuts](https://github.com/dvcrn/mcp-server-siri-shortcuts)** - MCP to interact with Siri Shortcuts on macOS. Exposes all Shortcuts as MCP tools.
 - **[Snowflake](https://github.com/isaacwasserman/mcp-snowflake-server)** - This MCP server enables LLMs to interact with Snowflake databases, allowing for secure and controlled data operations.
-<<<<<<< HEAD
 - **[Solver](https://github.com/szeider/mcp-solver)** - Solves constraint satisfaction and optimization problems . 
-=======
 - **[SoccerDataAPI](https://github.com/yeonupark/mcp-soccer-data)** - This MCP server provides real-time football match data based on the SoccerDataAPI.
 - **[Solana Agent Kit](https://github.com/sendaifun/solana-agent-kit/tree/main/examples/agent-kit-mcp-server)** - This MCP server enables LLMs to interact with the Solana blockchain with help of Solana Agent Kit by SendAI, allowing for 40+ protcool actions and growing
->>>>>>> ad36d06a
 - **[Spotify](https://github.com/varunneal/spotify-mcp)** - This MCP allows an LLM to play and use Spotify.
 - **[Starwind UI](https://github.com/Boston343/starwind-ui-mcp/)** - This MCP provides relevant commands, documentation, and other information to allow LLMs to take full advantage of Starwind UI's open source Astro components.
 - **[Stripe](https://github.com/atharvagupta2003/mcp-stripe)** - This MCP allows integration with Stripe for handling payments, customers, and refunds.
